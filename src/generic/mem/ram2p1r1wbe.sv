--- conflicted
+++ resolved
@@ -64,11 +64,7 @@
 				  .QA(rd1),
 				  .QB());
 
-<<<<<<< HEAD
-   end if (`USE_SRAM == 1 && WIDTH == 36 && DEPTH == 1024) begin
-=======
    end else if ((`USE_SRAM == 1) & (WIDTH == 36) & (DEPTH == 1024)) begin
->>>>>>> e0d55937
    
       ram2p1r1wbe_1024x36 memory1(.CLKA(clk), .CLKB(clk), 
 				  .CEBA(~ce1), .CEBB(~ce2),
