///////////////////////////////////////////
// wally-pipelinedsoc.sv
//
// Written: David_Harris@hmc.edu 6 November 2020
// Modified: 
//
// Purpose: System on chip including pipelined processor and uncore memories/peripherals
//
// Documentation: RISC-V System on Chip Design (Figure 6.20)
//
// A component of the CORE-V-WALLY configurable RISC-V project.
// 
// Copyright (C) 2021-23 Harvey Mudd College & Oklahoma State University
//
// SPDX-License-Identifier: Apache-2.0 WITH SHL-2.1
//
// Licensed under the Solderpad Hardware License v 2.1 (the “License”); you may not use this file 
// except in compliance with the License, or, at your option, the Apache License version 2.0. You 
// may obtain a copy of the License at
//
// https://solderpad.org/licenses/SHL-2.1/
//
// Unless required by applicable law or agreed to in writing, any work distributed under the 
// License is distributed on an “AS IS” BASIS, WITHOUT WARRANTIES OR CONDITIONS OF ANY KIND, 
// either express or implied. See the License for the specific language governing permissions 
// and limitations under the License.
////////////////////////////////////////////////////////////////////////////////////////////////

<<<<<<< HEAD
module wallypipelinedsoc import cvw::*; #(parameter cvw_t P)  (
  input  logic                clk, 
  input  logic                reset_ext,        // external asynchronous reset pin
  output logic                reset,            // reset synchronized to clk to prevent races on release
  // AHB Interface
  input  logic [P.AHBW-1:0]     HRDATAEXT,
  input  logic                HREADYEXT, HRESPEXT,
  output logic                HSELEXT,
  // outputs to external memory, shared with uncore memory
  output logic                HCLK, HRESETn,
  output logic [P.PA_BITS-1:0]  HADDR,
  output logic [P.AHBW-1:0]     HWDATA,
  output logic [P.XLEN/8-1:0]   HWSTRB,
=======
//import cvw::*;  // global CORE-V-Wally parameters
`include "wally-config.vh"

module wallypipelinedsoc (
  input logic                 clk, 
  input logic                 reset_ext, // external asynchronous reset pin
  output logic                reset, // reset synchronized to clk to prevent races on release
  // AHB Interface
  input logic [`AHBW-1:0]     HRDATAEXT,
  input logic                 HREADYEXT, HRESPEXT,
  output logic                HSELEXT,
  output logic                HSELEXTSDC, 
  // outputs to external memory, shared with uncore memory
  output logic                HCLK, HRESETn,
  output logic [`PA_BITS-1:0] HADDR,
  output logic [`AHBW-1:0]    HWDATA,
  output logic [`XLEN/8-1:0]  HWSTRB,
>>>>>>> 6a996cd8
  output logic                HWRITE,
  output logic [2:0]          HSIZE,
  output logic [2:0]          HBURST,
  output logic [3:0]          HPROT,
  output logic [1:0]          HTRANS,
  output logic                HMASTLOCK,
  output logic                HREADY,
  // I/O Interface
<<<<<<< HEAD
  input  logic                TIMECLK,          // optional for CLINT MTIME counter
  input  logic [31:0]         GPIOIN,           // inputs from GPIO
  output logic [31:0]         GPIOOUT,          // output values for GPIO
  output logic [31:0]         GPIOEN,           // output enables for GPIO
  input  logic                UARTSin,          // UART serial data input
  output logic                UARTSout,         // UART serial data output
  input  logic                SDCCmdIn,         // SDC Command input
  output logic                SDCCmdOut,        // SDC Command output
  output logic                SDCCmdOE,         // SDC Command output enable
  input  logic [3:0]          SDCDatIn,         // SDC data input
  output logic                SDCCLK            // SDC clock
=======
  input logic                 TIMECLK, // optional for CLINT MTIME counter
  input logic [31:0]          GPIOPinsIn, // inputs from GPIO
  output logic [31:0]         GPIOPinsOut, // output values for GPIO
  output logic [31:0]         GPIOPinsEn, // output enables for GPIO
  input logic                 UARTSin, // UART serial data input
  output logic                UARTSout, // UART serial data output
  input logic                 SDCIntr                 
  /*input  logic 		            SDCCmdIn,         // SDC Command input
  output logic 		            SDCCmdOut,        // SDC Command output
  output logic 		            SDCCmdOE,			    // SDC Command output enable
  input  logic [3:0] 	        SDCDatIn,         // SDC data input
  output logic 		            SDCCLK			      // SDC clock*/
>>>>>>> 6a996cd8
);

  // Uncore signals
  logic [P.AHBW-1:0]            HRDATA;           // from AHB mux in uncore
  logic                       HRESP;            // response from AHB
  logic                       MTimerInt, MSwInt;// timer and software interrupts from CLINT
  logic [63:0]                MTIME_CLINT;      // from CLINT to CSRs
  logic                       MExtInt,SExtInt;  // from PLIC

  // synchronize reset to SOC clock domain
  synchronizer resetsync(.clk, .d(reset_ext), .q(reset)); 
   
  // instantiate processor and internal memories
  wallypipelinedcore #(P) core(.clk, .reset,
    .MTimerInt, .MExtInt, .SExtInt, .MSwInt, .MTIME_CLINT,
    .HRDATA, .HREADY, .HRESP, .HCLK, .HRESETn, .HADDR, .HWDATA, .HWSTRB,
    .HWRITE, .HSIZE, .HBURST, .HPROT, .HTRANS, .HMASTLOCK
   );

  // instantiate uncore if a bus interface exists
  if (P.BUS_SUPPORTED) begin : uncore
    uncore #(P) uncore(.HCLK, .HRESETn, .TIMECLK,
      .HADDR, .HWDATA, .HWSTRB, .HWRITE, .HSIZE, .HBURST, .HPROT, .HTRANS, .HMASTLOCK, .HRDATAEXT,
<<<<<<< HEAD
      .HREADYEXT, .HRESPEXT, .HRDATA, .HREADY, .HRESP, .HSELEXT,
      .MTimerInt, .MSwInt, .MExtInt, .SExtInt, .GPIOIN, .GPIOOUT, .GPIOEN, .UARTSin, 
      .UARTSout, .MTIME_CLINT, 
      .SDCCmdOut, .SDCCmdOE, .SDCCmdIn, .SDCDatIn, .SDCCLK);
=======
      .HREADYEXT, .HRESPEXT, .HRDATA, .HREADY, .HRESP, .HSELEXT, .HSELEXTSDC,
      .MTimerInt, .MSwInt, .MExtInt, .SExtInt, .GPIOPinsIn, .GPIOPinsOut, .GPIOPinsEn, .UARTSin, 
	    .UARTSout, .MTIME_CLINT, .SDCIntr 
	    /*.SDCCmdOut, .SDCCmdOE, .SDCCmdIn, .SDCDatIn, .SDCCLK*/);
>>>>>>> 6a996cd8
  end

endmodule<|MERGE_RESOLUTION|>--- conflicted
+++ resolved
@@ -26,7 +26,6 @@
 // and limitations under the License.
 ////////////////////////////////////////////////////////////////////////////////////////////////
 
-<<<<<<< HEAD
 module wallypipelinedsoc import cvw::*; #(parameter cvw_t P)  (
   input  logic                clk, 
   input  logic                reset_ext,        // external asynchronous reset pin
@@ -35,30 +34,12 @@
   input  logic [P.AHBW-1:0]     HRDATAEXT,
   input  logic                HREADYEXT, HRESPEXT,
   output logic                HSELEXT,
+  output logic                HSELEXTSDC, 
   // outputs to external memory, shared with uncore memory
   output logic                HCLK, HRESETn,
   output logic [P.PA_BITS-1:0]  HADDR,
   output logic [P.AHBW-1:0]     HWDATA,
   output logic [P.XLEN/8-1:0]   HWSTRB,
-=======
-//import cvw::*;  // global CORE-V-Wally parameters
-`include "wally-config.vh"
-
-module wallypipelinedsoc (
-  input logic                 clk, 
-  input logic                 reset_ext, // external asynchronous reset pin
-  output logic                reset, // reset synchronized to clk to prevent races on release
-  // AHB Interface
-  input logic [`AHBW-1:0]     HRDATAEXT,
-  input logic                 HREADYEXT, HRESPEXT,
-  output logic                HSELEXT,
-  output logic                HSELEXTSDC, 
-  // outputs to external memory, shared with uncore memory
-  output logic                HCLK, HRESETn,
-  output logic [`PA_BITS-1:0] HADDR,
-  output logic [`AHBW-1:0]    HWDATA,
-  output logic [`XLEN/8-1:0]  HWSTRB,
->>>>>>> 6a996cd8
   output logic                HWRITE,
   output logic [2:0]          HSIZE,
   output logic [2:0]          HBURST,
@@ -67,32 +48,13 @@
   output logic                HMASTLOCK,
   output logic                HREADY,
   // I/O Interface
-<<<<<<< HEAD
   input  logic                TIMECLK,          // optional for CLINT MTIME counter
   input  logic [31:0]         GPIOIN,           // inputs from GPIO
   output logic [31:0]         GPIOOUT,          // output values for GPIO
   output logic [31:0]         GPIOEN,           // output enables for GPIO
   input  logic                UARTSin,          // UART serial data input
   output logic                UARTSout,         // UART serial data output
-  input  logic                SDCCmdIn,         // SDC Command input
-  output logic                SDCCmdOut,        // SDC Command output
-  output logic                SDCCmdOE,         // SDC Command output enable
-  input  logic [3:0]          SDCDatIn,         // SDC data input
-  output logic                SDCCLK            // SDC clock
-=======
-  input logic                 TIMECLK, // optional for CLINT MTIME counter
-  input logic [31:0]          GPIOPinsIn, // inputs from GPIO
-  output logic [31:0]         GPIOPinsOut, // output values for GPIO
-  output logic [31:0]         GPIOPinsEn, // output enables for GPIO
-  input logic                 UARTSin, // UART serial data input
-  output logic                UARTSout, // UART serial data output
   input logic                 SDCIntr                 
-  /*input  logic 		            SDCCmdIn,         // SDC Command input
-  output logic 		            SDCCmdOut,        // SDC Command output
-  output logic 		            SDCCmdOE,			    // SDC Command output enable
-  input  logic [3:0] 	        SDCDatIn,         // SDC data input
-  output logic 		            SDCCLK			      // SDC clock*/
->>>>>>> 6a996cd8
 );
 
   // Uncore signals
@@ -116,17 +78,9 @@
   if (P.BUS_SUPPORTED) begin : uncore
     uncore #(P) uncore(.HCLK, .HRESETn, .TIMECLK,
       .HADDR, .HWDATA, .HWSTRB, .HWRITE, .HSIZE, .HBURST, .HPROT, .HTRANS, .HMASTLOCK, .HRDATAEXT,
-<<<<<<< HEAD
-      .HREADYEXT, .HRESPEXT, .HRDATA, .HREADY, .HRESP, .HSELEXT,
+      .HREADYEXT, .HRESPEXT, .HRDATA, .HREADY, .HRESP, .HSELEXT, .HSELEXTSDC,
       .MTimerInt, .MSwInt, .MExtInt, .SExtInt, .GPIOIN, .GPIOOUT, .GPIOEN, .UARTSin, 
-      .UARTSout, .MTIME_CLINT, 
-      .SDCCmdOut, .SDCCmdOE, .SDCCmdIn, .SDCDatIn, .SDCCLK);
-=======
-      .HREADYEXT, .HRESPEXT, .HRDATA, .HREADY, .HRESP, .HSELEXT, .HSELEXTSDC,
-      .MTimerInt, .MSwInt, .MExtInt, .SExtInt, .GPIOPinsIn, .GPIOPinsOut, .GPIOPinsEn, .UARTSin, 
-	    .UARTSout, .MTIME_CLINT, .SDCIntr 
-	    /*.SDCCmdOut, .SDCCmdOE, .SDCCmdIn, .SDCDatIn, .SDCCLK*/);
->>>>>>> 6a996cd8
+      .UARTSout, .MTIME_CLINT, .SDCIntr);
   end
 
 endmodule