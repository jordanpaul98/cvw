///////////////////////////////////////////
// cachefsm.sv
//
// Written: Ross Thompson ross1728@gmail.com
// Created: 25 August 2021
// Modified: 20 January 2023
//
// Purpose: Controller for the cache fsm
//
// Documentation: RISC-V System on Chip Design Chapter 7 (Figure 7.14 and Table 7.1)
//
// A component of the CORE-V-WALLY configurable RISC-V project.
// https://github.com/openhwgroup/cvw
//
// Copyright (C) 2021-23 Harvey Mudd College & Oklahoma State University
//
// SPDX-License-Identifier: Apache-2.0 WITH SHL-2.1
//
// Licensed under the Solderpad Hardware License v 2.1 (the “License”); you may not use this file 
// except in compliance with the License, or, at your option, the Apache License version 2.0. You 
// may obtain a copy of the License at
//
// https://solderpad.org/licenses/SHL-2.1/
//
// Unless required by applicable law or agreed to in writing, any work distributed under the 
// License is distributed on an “AS IS” BASIS, WITHOUT WARRANTIES OR CONDITIONS OF ANY KIND, 
// either express or implied. See the License for the specific language governing permissions 
// and limitations under the License.
////////////////////////////////////////////////////////////////////////////////////////////////

module cachefsm import cvw::*; #(parameter cvw_t P,
                                 parameter READ_ONLY_CACHE = 0) (
  input  logic       clk,
  input  logic       reset,
  // hazard and privilege unit
  input  logic       Stall,             // Stall the cache, preventing new accesses. In-flight access finished but does not return to READY
  input  logic       FlushStage,        // Pipeline flush of second stage (prevent writes and bus operations)
  output logic       CacheCommitted,    // Cache has started bus operation that shouldn't be interrupted
  output logic       CacheStall,        // Cache stalls pipeline during multicycle operation
  // inputs from IEU
  input  logic [1:0] CacheRW,           // [1] Read, [0] Write 
  input  logic       FlushCache,        // Flush all dirty lines back to memory
  input  logic       InvalidateCache,   // Clear all valid bits
  input  logic [3:0] CMOpM,             // 0001: cbo.inval; 0010: cbo.flush; 0100: cbo.clean; 1000: cbo.zero
  // Bus controls
  input  logic       CacheBusAck,       // Bus operation completed
  output logic [1:0] CacheBusRW,        // [1] Read (cache line fetch) or [0] write bus (cache line writeback)
  // performance counter outputs
  output logic       CacheMiss,         // Cache miss  
  output logic       CacheAccess,       // Cache access

  // cache internals
  input  logic       Hit,          // Exactly 1 way hits
  input  logic       LineDirty,         // The selected line and way is dirty
  input  logic       HitLineDirty,   // The cache hit way is dirty
  input  logic       FlushAdrFlag,      // On last set of a cache flush
  input  logic       FlushWayFlag,      // On the last way for any set of a cache flush
  output logic       SelAdrData,            // [0] SRAM reads from NextAdr, [1] SRAM reads from PAdr
  output logic       SelAdrTag,            // [0] SRAM reads from NextAdr, [1] SRAM reads from PAdr
  output logic       SetValid,          // Set the valid bit in the selected way and set
  output logic       ClearValid,        // Clear the valid bit in the selected way and set
  output logic       SetDirty,          // Set the dirty bit in the selected way and set
  output logic       ClearDirty,        // Clear the dirty bit in the selected way and set
  output logic       SelWriteback,      // Overrides cached tag check to select a specific way and set for writeback
  output logic       LRUWriteEn,        // Update the LRU state
  output logic       SelVictim,         // Overides HitWay Tag matching.  Selects selects the victim tag/data regardless of hit
  output logic       FlushAdrCntEn,     // Enable the counter for Flush Adr
  output logic       FlushWayCntEn,     // Enable the way counter during a flush
  output logic       FlushCntRst,       // Reset both flush counters
  output logic       SelFetchBuffer,    // Bypass the SRAM for a load hit by directly using the read data from the ahbcacheinterface's FetchBuffer
  output logic       CacheEn            // Enable the cache memory arrays.  Disable hold read data constant
);
  
  logic              resetDelay;
  logic              AnyUpdateHit, AnyHit;
  logic              AnyMiss;
  logic              FlushFlag;
  logic              CMOWriteback;
  logic              CMOZeroNoEviction;
  logic              StallConditions;

  typedef enum logic [3:0]{STATE_ACCESS, // hit states
                           // miss states
                           STATE_FETCH,
                           STATE_WRITEBACK,
                           STATE_WRITE_LINE,
                           STATE_ADDRESS_SETUP,  // required for back to back reads. structural hazard on writting SRAM
                           // flush cache 
                           STATE_FLUSH,
                           STATE_FLUSH_WRITEBACK
                           } statetype;

  statetype CurrState, NextState;

  assign AnyMiss = (CacheRW[0] | CacheRW[1]) & ~Hit & ~InvalidateCache; // exclusion-tag: cache AnyMiss
  assign AnyUpdateHit = (CacheRW[0]) & Hit;                            // exclusion-tag: icache storeAMO1
  assign AnyHit = AnyUpdateHit | (CacheRW[1] & Hit);                  // exclusion-tag: icache AnyUpdateHit
  assign CMOZeroNoEviction = CMOpM[3] & ~LineDirty;   // (hit or miss) with no writeback store zeros now
  assign CMOWriteback = ((CMOpM[1] | CMOpM[2]) & Hit & HitLineDirty) | CMOpM[3] & LineDirty;
  
  assign FlushFlag = FlushAdrFlag & FlushWayFlag;

  // outputs for the performance counters.
  assign CacheAccess = (|CacheRW) & ((CurrState == STATE_ACCESS & ~Stall & ~FlushStage) | (CurrState == STATE_ADDRESS_SETUP & ~Stall & ~FlushStage)); // exclusion-tag: icache CacheW
  assign CacheMiss = CacheAccess & ~Hit;

  // special case on reset. When the fsm first exists reset twayhe
  // PCNextF will no longer be pointing to the correct address.
  // But PCF will be the reset vector.
  flop #(1) resetDelayReg(.clk, .d(reset), .q(resetDelay));

  always_ff @(posedge clk)
<<<<<<< HEAD
    if (reset | FlushStage)    CurrState <= #1 STATE_ACCESS;
    else CurrState <= #1 NextState;  
=======
    if (reset | FlushStage)    CurrState <=  STATE_READY;
    else CurrState <=  NextState;  
>>>>>>> 8c67a769
  
  always_comb begin
    NextState = STATE_ACCESS;
    case (CurrState)                                                                                        // exclusion-tag: icache state-case
      STATE_ACCESS:           if(InvalidateCache)                               NextState = STATE_ACCESS;     // exclusion-tag: dcache InvalidateCheck
                             else if(FlushCache & ~READ_ONLY_CACHE)            NextState = STATE_FLUSH;     // exclusion-tag: icache FLUSHStatement
                             else if(AnyMiss & (READ_ONLY_CACHE | ~LineDirty)) NextState = STATE_FETCH;     // exclusion-tag: icache FETCHStatement
                             else if((AnyMiss | CMOWriteback) & ~READ_ONLY_CACHE) NextState = STATE_WRITEBACK; // exclusion-tag: icache WRITEBACKStatement
                             else                                              NextState = STATE_ACCESS;
      STATE_FETCH:           if(CacheBusAck)                                   NextState = STATE_WRITE_LINE;
                             else                                              NextState = STATE_FETCH;
      STATE_WRITE_LINE:                                                        NextState = STATE_ADDRESS_SETUP;
      STATE_ADDRESS_SETUP:       if(Stall)                                         NextState = STATE_ADDRESS_SETUP;
                             else                                              NextState = STATE_ACCESS;
      // exclusion-tag-start: icache case
      STATE_WRITEBACK:       if(CacheBusAck & ~(|CMOpM[3:1]))                  NextState = STATE_FETCH;
                             else if(CacheBusAck)                              NextState = STATE_ADDRESS_SETUP; // Read_hold lowers CacheStall
                             else                                              NextState = STATE_WRITEBACK;
      // eviction needs a delay as the bus fsm does not correctly handle sending the write command at the same time as getting back the bus ack.
      STATE_FLUSH:           if(LineDirty)                                     NextState = STATE_FLUSH_WRITEBACK;
                             else if (FlushFlag)                               NextState = STATE_ADDRESS_SETUP;
                             else                                              NextState = STATE_FLUSH;
      STATE_FLUSH_WRITEBACK: if(CacheBusAck & ~FlushFlag)                      NextState = STATE_FLUSH;
                             else if(CacheBusAck)                              NextState = STATE_ADDRESS_SETUP;
                             else                                              NextState = STATE_FLUSH_WRITEBACK;
      // exclusion-tag-end: icache case
      default:                                                                 NextState = STATE_ACCESS;
    endcase
  end

  // com back to CPU
  assign CacheCommitted = (CurrState != STATE_ACCESS) & ~(READ_ONLY_CACHE & (CurrState == STATE_ADDRESS_SETUP));
  assign StallConditions =  FlushCache | AnyMiss | CMOWriteback;     // exclusion-tag: icache FlushCache
  assign CacheStall = (CurrState == STATE_ACCESS & StallConditions) | // exclusion-tag: icache StallStates
                      (CurrState == STATE_FETCH) |
                      (CurrState == STATE_WRITEBACK) |
                      (CurrState == STATE_WRITE_LINE) |  // this cycle writes the sram, must keep stalling so the next cycle can read the next hit/miss unless its a write.
                      (CurrState == STATE_FLUSH) |
                      (CurrState == STATE_FLUSH_WRITEBACK);
  // write enables internal to cache
  assign SetValid = CurrState == STATE_WRITE_LINE | 
                    (CurrState == STATE_ACCESS & CMOZeroNoEviction) |
                    (CurrState == STATE_WRITEBACK & CacheBusAck & CMOpM[3]); 
  assign ClearValid = (CurrState == STATE_ACCESS & CMOpM[0]) |
                      (CurrState == STATE_WRITEBACK & CMOpM[2] & CacheBusAck);
  assign LRUWriteEn = (((CurrState == STATE_ACCESS & (AnyHit | CMOZeroNoEviction)) |
                       (CurrState == STATE_WRITE_LINE)) & ~FlushStage) |
                      (CurrState == STATE_WRITEBACK & CMOpM[3] & CacheBusAck);
  // exclusion-tag-start: icache flushdirtycontrols
  assign SetDirty = (CurrState == STATE_ACCESS & (AnyUpdateHit | CMOZeroNoEviction)) |         // exclusion-tag: icache SetDirty  
                    (CurrState == STATE_WRITE_LINE & (CacheRW[0])) |
                    (CurrState == STATE_WRITEBACK & (CMOpM[3] & CacheBusAck));                    
  assign ClearDirty = (CurrState == STATE_WRITE_LINE & ~(CacheRW[0])) |   // exclusion-tag: icache ClearDirty
                      (CurrState == STATE_FLUSH & LineDirty) | // This is wrong in a multicore snoop cache protocal.  Dirty must be cleared concurrently and atomically with writeback.  For single core cannot clear after writeback on bus ack and change flushadr.  Clears the wrong set.
  // Flush and eviction controls
                      CurrState == STATE_WRITEBACK & (CMOpM[1] | CMOpM[2]) & CacheBusAck;
  assign SelVictim = (CurrState == STATE_WRITEBACK & ((~CacheBusAck & ~(CMOpM[1] | CMOpM[2])) | (CacheBusAck & CMOpM[3]))) |
                  (CurrState == STATE_ACCESS & ((AnyMiss & LineDirty) | (CMOZeroNoEviction & ~Hit))) | 
                  (CurrState == STATE_WRITE_LINE);
  assign SelWriteback = (CurrState == STATE_WRITEBACK & (CMOpM[1] | CMOpM[2] | ~CacheBusAck)) |
                        (CurrState == STATE_ACCESS & AnyMiss & LineDirty);
  // coverage off -item e 1 -fecexprrow 1
  // (state is always FLUSH_WRITEBACK when FlushWayFlag & CacheBusAck)
  assign FlushAdrCntEn = (CurrState == STATE_FLUSH_WRITEBACK & FlushWayFlag & CacheBusAck) |
             (CurrState == STATE_FLUSH & FlushWayFlag & ~LineDirty);
  assign FlushWayCntEn = (CurrState == STATE_FLUSH & ~LineDirty) |
             (CurrState == STATE_FLUSH_WRITEBACK & CacheBusAck);
  assign FlushCntRst = (CurrState == STATE_FLUSH & FlushFlag & ~LineDirty) |
              (CurrState == STATE_FLUSH_WRITEBACK & FlushFlag & CacheBusAck);
  // exclusion-tag-end: icache flushdirtycontrols
  // Bus interface controls
  assign CacheBusRW[1] = (CurrState == STATE_ACCESS & AnyMiss & ~LineDirty) | // exclusion-tag: icache CacheBusRCauses
                         (CurrState == STATE_FETCH & ~CacheBusAck) | 
                         (CurrState == STATE_WRITEBACK & CacheBusAck & ~(|CMOpM));

  logic LoadMiss;
  assign LoadMiss = (CacheRW[1]) & ~Hit & ~InvalidateCache; // exclusion-tag: cache AnyMiss

  assign CacheBusRW[0] = (CurrState == STATE_ACCESS & LoadMiss & LineDirty) | // exclusion-tag: icache CacheBusW
                         (CurrState == STATE_WRITEBACK & ~CacheBusAck) |
                         (CurrState == STATE_FLUSH_WRITEBACK & ~CacheBusAck) |
                         (CurrState == STATE_WRITEBACK & (CMOpM[1] | CMOpM[2]) & ~CacheBusAck);

  assign SelAdrData = (CurrState == STATE_ACCESS & (CacheRW[0] | AnyMiss | (|CMOpM))) | // exclusion-tag: icache SelAdrCauses // changes if store delay hazard removed
                  (CurrState == STATE_FETCH) |
                  (CurrState == STATE_WRITEBACK) |
                  (CurrState == STATE_WRITE_LINE) |
                  resetDelay;
  assign SelAdrTag = (CurrState == STATE_ACCESS & (AnyMiss | (|CMOpM))) | // exclusion-tag: icache SelAdrTag // changes if store delay hazard removed
                  (CurrState == STATE_FETCH) |
                  (CurrState == STATE_WRITEBACK) |
                  (CurrState == STATE_WRITE_LINE) |
                  resetDelay;
  assign SelFetchBuffer = CurrState == STATE_WRITE_LINE | CurrState == STATE_ADDRESS_SETUP;
  assign CacheEn = (~Stall | StallConditions) | (CurrState != STATE_ACCESS) | reset | InvalidateCache; // exclusion-tag: dcache CacheEn
                       
endmodule // cachefsm<|MERGE_RESOLUTION|>--- conflicted
+++ resolved
@@ -110,13 +110,8 @@
   flop #(1) resetDelayReg(.clk, .d(reset), .q(resetDelay));
 
   always_ff @(posedge clk)
-<<<<<<< HEAD
-    if (reset | FlushStage)    CurrState <= #1 STATE_ACCESS;
-    else CurrState <= #1 NextState;  
-=======
-    if (reset | FlushStage)    CurrState <=  STATE_READY;
-    else CurrState <=  NextState;  
->>>>>>> 8c67a769
+    if (reset | FlushStage)    CurrState <= STATE_ACCESS;
+    else CurrState <= NextState;  
   
   always_comb begin
     NextState = STATE_ACCESS;
