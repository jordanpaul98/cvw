///////////////////////////////////////////
// bmuctrl.sv
//
// Written: Kevin Kim <kekim@hmc.edu>
// Created: 16 February 2023
// Modified: 6 March 2023
//
// Purpose: Top level bit manipulation instruction decoder
// 
// Documentation: RISC-V System on Chip Design Chapter 15
//
// A component of the CORE-V-WALLY configurable RISC-V project.
// 
// Copyright (C) 2021-23 Harvey Mudd College & Oklahoma State University
//
// SPDX-License-Identifier: Apache-2.0 WITH SHL-2.1
//
// Licensed under the Solderpad Hardware License v 2.1 (the “License”); you may not use this file 
// except in compliance with the License, or, at your option, the Apache License version 2.0. You 
// may obtain a copy of the License at
//
// https://solderpad.org/licenses/SHL-2.1/
//
// Unless required by applicable law or agreed to in writing, any work distributed under the 
// License is distributed on an “AS IS” BASIS, WITHOUT WARRANTIES OR CONDITIONS OF ANY KIND, 
// either express or implied. See the License for the specific language governing permissions 
// and limitations under the License.
////////////////////////////////////////////////////////////////////////////////////////////////

`include "wally-config.vh"

module bmuctrl(
  input  logic		    clk, reset,
  // Decode stage control signals
  input  logic        StallD, FlushD,          // Stall, flush Decode stage
  input  logic [31:0] InstrD,                  // Instruction in Decode stage
  output logic [2:0]  ALUSelectD,              // ALU Mux select signal in Decode Stage
  output logic [1:0]  BSelectD,                // Indicates if ZBA_ZBB_ZBC_ZBS instruction in one-hot encoding in Decode stage
  output logic [2:0]  ZBBSelectD,              // ZBB mux select signal in Decode stage NOTE: do we need this in decode?
  output logic        BRegWriteD,              // Indicates if it is a R type B instruction in Decode Stage
  output logic        BALUSrcBD,               // Indicates if it is an I/IW (non auipc) type B instruction in Decode Stage
  output logic        BW64D,                   // Indiciates if it is a W type B instruction in Decode Stage
  output logic        BALUOpD,                 // Indicates if it is an ALU B instruction in Decode Stage
  output logic        BSubArithD,              // TRUE if ext, clr, andn, orn, xnor instruction in Decode Stage
  output logic        IllegalBitmanipInstrD,   // Indicates if it is unrecognized B instruction in Decode Stage
  // Execute stage control signals             
  input  logic 	      StallE, FlushE,          // Stall, flush Execute stage
  output logic [2:0]  ALUSelectE,
  output logic [1:0]  BSelectE,                // Indicates if ZBA_ZBB_ZBC_ZBS instruction in one-hot encoding
  output logic [2:0]  ZBBSelectE,              // ZBB mux select signal
  output logic        BRegWriteE,              // Indicates if it is a R type B instruction in Execute
  output logic        BComparatorSignedE,      // Indicates if comparator signed in Execute Stage
  output logic [2:0]  BALUControlE             // ALU Control signals for B instructions in Execute Stage
);

  logic [6:0] OpD;                             // Opcode in Decode stage
  logic [2:0] Funct3D;                         // Funct3 field in Decode stage
  logic [6:0] Funct7D;                         // Funct7 field in Decode stage
  logic [4:0] Rs2D;                            // Rs2 source register in Decode stage
  logic       BComparatorSignedD;              // Indicates if comparator signed (max, min instruction) in Decode Stage
  logic       RotateD;                         // Indicates if rotate instruction in Decode Stage
  logic       MaskD;                           // Indicates if zbs instruction in Decode Stage
  logic       PreShiftD;                       // Indicates if sh1add, sh2add, sh3add instruction in Decode Stage
  logic [2:0] BALUControlD;                    // ALU Control signals for B instructions

  `define BMUCTRLW 17
  `define BMUCTRLWSUB3 14

  logic [`BMUCTRLW-1:0] BMUControlsD;                 // Main B Instructions Decoder control signals

  // Extract fields
  assign OpD = InstrD[6:0];
  assign Funct3D = InstrD[14:12];
  assign Funct7D = InstrD[31:25];
  assign Rs2D = InstrD[24:20];

  // Main Instruction Decoder
  always_comb begin
    // ALUSelect_BSelect_ZBBSelect_BRegWrite_BALUSrcB_BW64_BALUOp_BSubArithD_RotateD_MaskD_PreShiftD_IllegalBitmanipInstrD
    BMUControlsD = {Funct3D, `BMUCTRLWSUB3'b00_000_0_0_0_0_0_0_0_0_1};  // default: Illegal instruction
    if (`ZBA_SUPPORTED) begin
      casez({OpD, Funct7D, Funct3D})
        17'b0110011_0010000_010: BMUControlsD = `BMUCTRLW'b000_01_000_1_0_0_1_0_0_0_1_0;  // sh1add
        17'b0110011_0010000_100: BMUControlsD = `BMUCTRLW'b000_01_000_1_0_0_1_0_0_0_1_0;  // sh2add
        17'b0110011_0010000_110: BMUControlsD = `BMUCTRLW'b000_01_000_1_0_0_1_0_0_0_1_0;  // sh3add
      endcase
      if (`XLEN==64)
        casez({OpD, Funct7D, Funct3D})
          17'b0111011_0010000_010: BMUControlsD = `BMUCTRLW'b000_01_000_1_0_1_1_0_0_0_1_0;  // sh1add.uw
          17'b0111011_0010000_100: BMUControlsD = `BMUCTRLW'b000_01_000_1_0_1_1_0_0_0_1_0;  // sh2add.uw
          17'b0111011_0010000_110: BMUControlsD = `BMUCTRLW'b000_01_000_1_0_1_1_0_0_0_1_0;  // sh3add.uw
          17'b0111011_0000100_000: BMUControlsD = `BMUCTRLW'b000_01_000_1_0_1_1_0_0_0_0_0;  // add.uw
          17'b0011011_000010?_001: BMUControlsD = `BMUCTRLW'b001_01_000_1_1_1_1_0_0_0_0_0;  // slli.uw
        endcase
    end
    if (`ZBB_SUPPORTED) begin
      casez({OpD, Funct7D, Funct3D})
        17'b0110011_0110000_001: BMUControlsD = `BMUCTRLW'b001_01_111_1_0_0_1_0_1_0_0_0;  // rol
        17'b0110011_0110000_101: BMUControlsD = `BMUCTRLW'b001_01_111_1_0_0_1_0_1_0_0_0;  // ror
        17'b0010011_0110000_001: if ((Rs2D[4:1] == 4'b0010))
                                  BMUControlsD = `BMUCTRLW'b000_10_001_1_1_0_1_0_0_0_0_0;  // sign extend instruction
                                else if ((Rs2D[4:2]==3'b000) & ~(Rs2D[1] & Rs2D[0]))
                                  BMUControlsD = `BMUCTRLW'b000_10_000_1_1_0_1_0_0_0_0_0;  // count instruction
<<<<<<< HEAD
=======
        17'b0110011_0000100_100: if (`XLEN == 32)
                                  BMUControlsD = `BMUCTRLW'b000_10_001_1_1_0_1_0_0_0_0_0;  // zexth (rv32)
        17'b0010011_0110000_101: BMUControlsD = `BMUCTRLW'b001_00_111_1_1_0_1_0_1_0_0_0;  // rori (rv32)                          
>>>>>>> 04daf134
        17'b0110011_0100000_111: BMUControlsD = `BMUCTRLW'b111_01_111_1_0_0_1_1_0_0_0_0;  // andn
        17'b0110011_0100000_110: BMUControlsD = `BMUCTRLW'b110_01_111_1_0_0_1_1_0_0_0_0;  // orn
        17'b0110011_0100000_100: BMUControlsD = `BMUCTRLW'b100_01_111_1_0_0_1_1_0_0_0_0;  // xnor
        17'b0010011_011010?_101: if ((`XLEN == 32 ^ Funct7D[0]) & (Rs2D == 5'b11000))
                                  BMUControlsD = `BMUCTRLW'b000_10_010_1_1_0_1_0_0_0_0_0;  // rev8
        17'b0010011_0010100_101: if (Rs2D[4:0] == 5'b00111)
                                  BMUControlsD = `BMUCTRLW'b000_10_010_1_1_0_1_0_0_0_0_0;  // orc.b
        17'b0110011_0000101_110: BMUControlsD = `BMUCTRLW'b000_10_111_1_0_0_1_0_0_0_0_0;  // max
        17'b0110011_0000101_111: BMUControlsD = `BMUCTRLW'b000_10_111_1_0_0_1_0_0_0_0_0;  // maxu
        17'b0110011_0000101_100: BMUControlsD = `BMUCTRLW'b000_10_011_1_0_0_1_0_0_0_0_0;  // min
        17'b0110011_0000101_101: BMUControlsD = `BMUCTRLW'b000_10_011_1_0_0_1_0_0_0_0_0;  // minu
      endcase
      if (`XLEN==32)
        casez({OpD, Funct7D, Funct3D})
          17'b0110011_0000100_100: BMUControlsD = `BMUCTRLW'b000_10_001_1_1_0_1_0_0_0_0_0;  // zexth (rv32)
        endcase
      else if (`XLEN==64)
        casez({OpD, Funct7D, Funct3D})
          17'b0111011_0000100_100: BMUControlsD = `BMUCTRLW'b000_10_001_1_0_0_1_0_0_0_0_0;  // zexth (rv64)
          17'b0111011_0110000_001: BMUControlsD = `BMUCTRLW'b001_00_111_1_0_1_1_0_1_0_0_0;  // rolw
          17'b0111011_0110000_101: BMUControlsD = `BMUCTRLW'b001_00_111_1_0_1_1_0_1_0_0_0;  // rorw
          17'b0010011_011000?_101: BMUControlsD = `BMUCTRLW'b001_00_111_1_1_0_1_0_1_0_0_0;  // rori (rv64)
          17'b0011011_0110000_101: BMUControlsD = `BMUCTRLW'b001_00_111_1_1_1_1_0_1_0_0_0;  // roriw 
          17'b0011011_0110000_001: if ((Rs2D[4:2]==3'b000) & ~(Rs2D[1] & Rs2D[0]))
                                    BMUControlsD = `BMUCTRLW'b000_10_000_1_1_1_1_0_0_0_0_0;  // count word instruction
        endcase
    end
    if (`ZBC_SUPPORTED)
      casez({OpD, Funct7D, Funct3D})
        17'b0110011_0000101_0??: BMUControlsD = `BMUCTRLW'b000_11_000_1_0_0_1_0_0_0_0_0;  // ZBC instruction
      endcase
    if (`ZBS_SUPPORTED) begin // ZBS
      casez({OpD, Funct7D, Funct3D})
        17'b0110011_0100100_001: BMUControlsD = `BMUCTRLW'b111_01_000_1_0_0_1_1_0_1_0_0;  // bclr
        17'b0110011_0100100_101: BMUControlsD = `BMUCTRLW'b101_01_000_1_0_0_1_1_0_1_0_0;  // bext
        17'b0110011_0110100_001: BMUControlsD = `BMUCTRLW'b100_01_000_1_0_0_1_0_0_1_0_0;  // binv
        17'b0110011_0010100_001: BMUControlsD = `BMUCTRLW'b110_01_000_1_0_0_1_0_0_1_0_0;  // bset
      endcase
      if (`XLEN==32) // ZBS 64-bit
        casez({OpD, Funct7D, Funct3D})
          17'b0010011_0100100_001: BMUControlsD = `BMUCTRLW'b111_01_000_1_1_0_1_1_0_1_0_0;  // bclri
          17'b0010011_0100100_101: BMUControlsD = `BMUCTRLW'b101_01_000_1_1_0_1_1_0_1_0_0;  // bexti
          17'b0010011_0110100_001: BMUControlsD = `BMUCTRLW'b100_01_000_1_1_0_1_0_0_1_0_0;  // binvi
          17'b0010011_0010100_001: BMUControlsD = `BMUCTRLW'b110_01_000_1_1_0_1_0_0_1_0_0;  // bseti
        endcase
      else if (`XLEN==64) // ZBS 64-bit
        casez({OpD, Funct7D, Funct3D})
          17'b0010011_010010?_001: BMUControlsD = `BMUCTRLW'b111_01_000_1_1_0_1_1_0_1_0_0;  // bclri (rv64)
          17'b0010011_010010?_101: BMUControlsD = `BMUCTRLW'b101_01_000_1_1_0_1_1_0_1_0_0;  // bexti (rv64)
          17'b0010011_011010?_001: BMUControlsD = `BMUCTRLW'b100_01_000_1_1_0_1_0_0_1_0_0;  // binvi (rv64)
          17'b0010011_001010?_001: BMUControlsD = `BMUCTRLW'b110_01_000_1_1_0_1_0_0_1_0_0;  // bseti (rv64)
        endcase
    end
    if (`ZBB_SUPPORTED | `ZBS_SUPPORTED) // rv32i/64i shift instructions need certain BMU shifter control when BMU shifter is used
      casez({OpD, Funct7D, Funct3D})
        17'b0110011_0?0000?_?01: BMUControlsD = `BMUCTRLW'b001_00_000_1_0_0_1_0_0_0_0_0;  // sra, srl, sll
        17'b0010011_0?0000?_?01: BMUControlsD = `BMUCTRLW'b001_00_000_1_1_0_1_0_0_0_0_0;  // srai, srli, slli
        17'b0111011_0?0000?_?01: BMUControlsD = `BMUCTRLW'b001_00_000_1_0_1_1_0_0_0_0_0;  // sraw, srlw, sllw
        17'b0011011_0?0000?_?01: BMUControlsD = `BMUCTRLW'b001_00_000_1_1_1_1_0_0_0_0_0;  // sraiw, srliw, slliw
      endcase
  end

  // Unpack Control Signals
  assign {ALUSelectD,BSelectD,ZBBSelectD, BRegWriteD,BALUSrcBD, BW64D, BALUOpD, BSubArithD, RotateD, MaskD, PreShiftD, IllegalBitmanipInstrD} = BMUControlsD;
  
  // Pack BALUControl Signals
  assign BALUControlD = {RotateD, MaskD, PreShiftD};

  // Comparator should perform signed comparison when min/max instruction. We have overlap in funct3 with some branch instructions so we use opcode to differentiate betwen min/max and branches
  assign BComparatorSignedD = (Funct3D[2]^Funct3D[0]) & ~OpD[6];

  // BMU Execute stage pipieline control register
  flopenrc#(13) controlregBMU(clk, reset, FlushE, ~StallE, {ALUSelectD, BSelectD, ZBBSelectD, BRegWriteD, BComparatorSignedD,  BALUControlD}, {ALUSelectE, BSelectE, ZBBSelectE, BRegWriteE, BComparatorSignedE, BALUControlE});
endmodule<|MERGE_RESOLUTION|>--- conflicted
+++ resolved
@@ -101,12 +101,8 @@
                                   BMUControlsD = `BMUCTRLW'b000_10_001_1_1_0_1_0_0_0_0_0;  // sign extend instruction
                                 else if ((Rs2D[4:2]==3'b000) & ~(Rs2D[1] & Rs2D[0]))
                                   BMUControlsD = `BMUCTRLW'b000_10_000_1_1_0_1_0_0_0_0_0;  // count instruction
-<<<<<<< HEAD
-=======
         17'b0110011_0000100_100: if (`XLEN == 32)
                                   BMUControlsD = `BMUCTRLW'b000_10_001_1_1_0_1_0_0_0_0_0;  // zexth (rv32)
-        17'b0010011_0110000_101: BMUControlsD = `BMUCTRLW'b001_00_111_1_1_0_1_0_1_0_0_0;  // rori (rv32)                          
->>>>>>> 04daf134
         17'b0110011_0100000_111: BMUControlsD = `BMUCTRLW'b111_01_111_1_0_0_1_1_0_0_0_0;  // andn
         17'b0110011_0100000_110: BMUControlsD = `BMUCTRLW'b110_01_111_1_0_0_1_1_0_0_0_0;  // orn
         17'b0110011_0100000_100: BMUControlsD = `BMUCTRLW'b100_01_111_1_0_0_1_1_0_0_0_0;  // xnor
@@ -122,6 +118,7 @@
       if (`XLEN==32)
         casez({OpD, Funct7D, Funct3D})
           17'b0110011_0000100_100: BMUControlsD = `BMUCTRLW'b000_10_001_1_1_0_1_0_0_0_0_0;  // zexth (rv32)
+          17'b0010011_0110000_101: BMUControlsD = `BMUCTRLW'b001_00_111_1_1_0_1_0_1_0_0_0;  // rori (rv32)                          
         endcase
       else if (`XLEN==64)
         casez({OpD, Funct7D, Funct3D})
