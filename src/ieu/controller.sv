///////////////////////////////////////////
// controller.sv
//
// Written: David_Harris@hmc.edu, Sarah.Harris@unlv.edu, kekim@hmc.edu
// Created: 9 January 2021
// Modified: 3 March 2023
//
// Purpose: Top level controller module
// 
// Documentation: RISC-V System on Chip Design Chapter 4 (Section 4.1.4, Figure 4.8, Table 4.5)
//
// A component of the CORE-V-WALLY configurable RISC-V project.
// 
// Copyright (C) 2021-23 Harvey Mudd College & Oklahoma State University
//
// SPDX-License-Identifier: Apache-2.0 WITH SHL-2.1
//
// Licensed under the Solderpad Hardware License v 2.1 (the “License”); you may not use this file 
// except in compliance with the License, or, at your option, the Apache License version 2.0. You 
// may obtain a copy of the License at
//
// https://solderpad.org/licenses/SHL-2.1/
//
// Unless required by applicable law or agreed to in writing, any work distributed under the 
// License is distributed on an “AS IS” BASIS, WITHOUT WARRANTIES OR CONDITIONS OF ANY KIND, 
// either express or implied. See the License for the specific language governing permissions 
// and limitations under the License.
////////////////////////////////////////////////////////////////////////////////////////////////

`include "wally-config.vh"


module controller(
  input  logic		    clk, reset,
  // Decode stage control signals
  input  logic        StallD, FlushD,          // Stall, flush Decode stage
  input  logic [31:0] InstrD,                  // Instruction in Decode stage
  output logic [2:0]  ImmSrcD,                 // Type of immediate extension
  input  logic        IllegalIEUFPUInstrD,     // Illegal IEU and FPU instruction
  output logic        IllegalBaseInstrD,       // Illegal I-type instruction, or illegal RV32 access to upper 16 registers
  output logic        JumpD,                   // Jump instruction
  output logic        BranchD,                 // Branch instruction
   // Execute stage control signals             
  input  logic 	      StallE, FlushE,          // Stall, flush Execute stage
  input  logic [1:0]  FlagsE,                  // Comparison flags ({eq, lt})
  input  logic        FWriteIntE,              // Write integer register, coming from FPU controller
  output logic        PCSrcE,                  // Select signal to choose next PC (for datapath and Hazard unit)
  output logic [2:0]  ALUControlE,             // ALU operation to perform
  output logic 	      ALUSrcAE, ALUSrcBE,      // ALU operands
  output logic        ALUResultSrcE,           // Selects result to pass on to Memory stage
  output logic [2:0]  ALUSelectE,              // ALU mux select signal
  output logic        MemReadE, CSRReadE,      // Instruction reads memory, reads a CSR (needed for Hazard unit)
  output logic [2:0]  Funct3E,                 // Instruction's funct3 field
  output logic        IntDivE,                 // Integer divide
  output logic        MDUE,                    // MDU (multiply/divide) operatio
  output logic        W64E,                    // RV64 W-type operation
  output logic        JumpE,                   // jump instruction
  output logic        BranchE,                 // Branch instruction
  output logic        SCE,                     // Store Conditional instruction
  output logic        BranchSignedE,           // Branch comparison operands are signed (if it's a branch)
  output logic [3:0]  BSelectE,                // One-Hot encoding of if it's ZBA_ZBB_ZBC_ZBS instruction
  output logic [2:0]  ZBBSelectE,              // ZBB mux select signal in Execute stage
  output logic        RotateE,                 // Indicates if rotate instruction in Execute Stage
  // Memory stage control signals
  input  logic        StallM, FlushM,          // Stall, flush Memory stage
  output logic [1:0]  MemRWM,                  // Mem read/write: MemRWM[1] = 1 for read, MemRWM[0] = 1 for write 
  output logic        CSRReadM, CSRWriteM, PrivilegedM, // CSR read, write, or privileged instruction
  output logic [1:0]  AtomicM,                 // Atomic (AMO) instruction
  output logic [2:0]  Funct3M,                 // Instruction's funct3 field
  output logic        RegWriteM,               // Instruction writes a register (needed for Hazard unit)
  output logic        InvalidateICacheM, FlushDCacheM, // Invalidate I$, flush D$
  output logic        InstrValidD, InstrValidE, InstrValidM, // Instruction is valid
  output logic        FenceM,                  // Fence instruction
  output logic        FWriteIntM,              // FPU controller writes integer register file
  // Writeback stage control signals
  input  logic        StallW, FlushW,          // Stall, flush Writeback stage
  output logic 	      RegWriteW, IntDivW,      // Instruction writes a register, is an integer divide
  output logic [2:0]  ResultSrcW,              // Select source of result to write back to register file
  // Stall during CSRs
  output logic        CSRWriteFenceM,          // CSR write or fence instruction; needs to flush the following instructions
  output logic        StoreStallD              // Store (memory write) causes stall
);

  logic [6:0] OpD;                             // Opcode in Decode stage
  logic [2:0] Funct3D;                         // Funct3 field in Decode stage
  logic [6:0] Funct7D;                         // Funct7 field in Decode stage
  logic [4:0] Rs1D;                            // Rs1 source register in Decode stage

  `define CTRLW 23

  // pipelined control signals
  logic 	     RegWriteD, RegWriteE;           // RegWrite (register will be written)
  logic [2:0]  ResultSrcD, ResultSrcE, ResultSrcM; // Select which result to write back to register file
  logic [1:0]  MemRWD, MemRWE;                 // Store (write to memory)
  logic	       ALUOpD;                         // 0 for address generation, 1 for all other operations (must use Funct3)
  logic	       BaseALUOpD, BaseW64D;           // ALU operation and W64 for Base instructions specifically
  logic	       BaseRegWriteD;                  // Indicates if Base instruction register write instruction
  logic	       BaseSubArithD;                  // Indicates if Base instruction subtracts, sra, slt, sltu
  logic [2:0]  ALUControlD;                    // Determines ALU operation
  logic [2:0]  ALUSelectD;                     // ALU mux select signal
  logic 	     ALUSrcAD, ALUSrcBD;             // ALU inputs
  logic        ALUResultSrcD, W64D, MDUD;      // ALU result, is RV64 W-type, is multiply/divide instruction
  logic        CSRZeroSrcD;                    // Ignore setting and clearing zeros to CSR
  logic        CSRReadD;                       // CSR read instruction
  logic [1:0]  AtomicD;                        // Atomic (AMO) instruction
  logic        FenceXD;                        // Fence instruction
  logic        InvalidateICacheD, FlushDCacheD;// Invalidate I$, flush D$
  logic        CSRWriteD, CSRWriteE;           // CSR write
  logic        PrivilegedD, PrivilegedE;       // Privileged instruction
  logic        InvalidateICacheE, FlushDCacheE;// Invalidate I$, flush D$
  logic [`CTRLW-1:0] ControlsD;                // Main Instruction Decoder control signals
  logic        SubArithD;                      // TRUE for R-type subtracts and sra, slt, sltu or B-type ext clr, andn, orn, xnor
  logic        subD, sraD, sltD, sltuD;        // Indicates if is one of these instructions
  logic        BranchTakenE;                   // Branch is taken
  logic        eqE, ltE;                       // Comparator outputs
  logic        unused; 
	logic        BranchFlagE;                    // Branch flag to use (chosen between eq or lt)
  logic        IEURegWriteE;                   // Register write 
  logic        BRegWriteE;                     // Register write from BMU controller in Execute Stage
  logic        IllegalERegAdrD;                // RV32E attempts to write upper 16 registers
  logic        IllegalBitmanipInstrD;          // Unrecognized B instruction
  logic [1:0]  AtomicE;                        // Atomic instruction 
  logic        FenceD, FenceE;                 // Fence instruction
  logic        SFenceVmaD;                     // sfence.vma instruction
  logic        IntDivM;                        // Integer divide instruction
<<<<<<< HEAD
  logic [3:0]  BSelectD;                       // One-Hot encoding if it's ZBA_ZBB_ZBC_ZBS instruction in decode stage
  logic [2:0]  ZBBSelectD;                     // ZBB Mux Select Signal
  logic        BRegWriteD;                     // Indicates if it is a R type B instruction in decode stage
  logic        BW64D;                          // Indicates if it is a W type B instruction in decode stage
  logic        BALUOpD;                        // Indicates if it is an ALU B instruction in decode stage
  logic        BSubArithD;                     // TRUE for B-type ext, clr, andn, orn, xnor
  logic        BComparatorSignedE;             // Indicates if max, min (signed comarison) instruction in Execute Stage
=======
  logic        IFunctD, RFunctD, MFunctD;      // Detect I, R, and M-type RV32IM/Rv64IM instructions
  logic        LFunctD, SFunctD, BFunctD;      // Detect load, store, branch instructions
  logic        JFunctD;                        // detect jalr instruction
>>>>>>> 610546f1

  // Extract fields
  assign OpD = InstrD[6:0];
  assign Funct3D = InstrD[14:12];
  assign Funct7D = InstrD[31:25];
  assign Rs1D = InstrD[19:15];

  // Funct 7 checking
  // Be rigorous about detecting illegal instructions if CSRs or bit manipulation is supported
  // otherwise be cheap

  if (`ZICSR_SUPPORTED | `ZBA_SUPPORTED | `ZBB_SUPPORTED | `ZBC_SUPPORTED | `ZBS_SUPPORTED) begin:legalcheck // Exact integer decoding
    logic Funct7ZeroD, Funct7b5D, IShiftD, INoShiftD;
    logic Funct7ShiftZeroD, Funct7Shiftb5D;

    assign Funct7ZeroD = (Funct7D == 7'b0000000); // most R-type instructions
    assign Funct7b5D   = (Funct7D == 7'b0100000); // srai, sub
    assign Funct7ShiftZeroD = (`XLEN==64) ? (Funct7D[6:1] == 6'b000000) : Funct7ZeroD;
    assign Funct7Shiftb5D   = (`XLEN==64) ? (Funct7D[6:1] == 6'b010000) : Funct7b5D;
    assign IShiftD     = (Funct3D == 3'b001 & Funct7ShiftZeroD) | (Funct3D == 3'b101 & (Funct7ShiftZeroD | Funct7Shiftb5D)); // slli, srli, srai, or w forms
    assign INoShiftD   = ((Funct3D != 3'b001) & (Funct3D != 3'b101));
    assign IFunctD     = IShiftD | INoShiftD;
    assign RFunctD     = ((Funct3D == 3'b000 | Funct3D == 3'b101) & Funct7b5D) | Funct7ZeroD;
    assign MFunctD     = (Funct7D == 7'b0000001) & (`M_SUPPORTED | (`ZMMUL_SUPPORTED & ~Funct3D[2])); // muldiv
    assign LFunctD     = Funct3D == 3'b000 | Funct3D == 3'b001 | Funct3D == 3'b010 | Funct3D == 3'b100 | Funct3D == 3'b101 | 
                         ((`XLEN == 64) & (Funct3D == 3'b011 | Funct3D == 3'b110));
    assign SFunctD     = Funct3D == 3'b000 | Funct3D == 3'b001 | Funct3D == 3'b010 | 
                         ((`XLEN == 64) & (Funct3D == 3'b011));
    assign BFunctD     = (Funct3D[2:1] != 2'b01); // legal branches
    assign JFunctD     = (Funct3D == 3'b000);
  end else begin:legalcheck2
    assign IFunctD     = 1; // Don't bother to separate out shift decoding
    assign RFunctD     = ~Funct7D[0]; // Not a multiply
    assign MFunctD     = Funct7D[0] & (`M_SUPPORTED | (`ZMMUL_SUPPORTED & ~Funct3D[2])); // muldiv
    assign LFunctD     = 1; // don't bother to check Funct3 for loads
    assign SFunctD     = 1; // don't bother to check Funct3 for stores
    assign BFunctD     = 1; // don't bother to check Funct3 for branches
    assign JFunctD     = 1; // don't bother to check Funct3 for jumps    
  end

  // Main Instruction Decoder
  /* verilator lint_off CASEINCOMPLETE */
  always_comb begin
    ControlsD = `CTRLW'b0_000_00_00_000_0_0_0_0_0_0_0_0_0_00_1; // default: Illegal instruction
    case(OpD)
<<<<<<< HEAD
    // RegWrite_ImmSrc_ALUSrc_MemRW_ResultSrc_Branch_BaseALUOp_Jump_ALUResultSrc_W64_CSRRead_Privileged_Fence_MDU_Atomic_Illegal
      7'b0000000:     ControlsD = `CTRLW'b0_000_00_00_000_0_0_0_0_0_0_0_0_0_00_1; // Illegal instruction
      7'b0000011:     ControlsD = `CTRLW'b1_000_01_10_001_0_0_0_0_0_0_0_0_0_00_0; // lw
=======
    // RegWrite_ImmSrc_ALUSrc_MemRW_ResultSrc_Branch_ALUOp_Jump_ALUResultSrc_W64_CSRRead_Privileged_Fence_MDU_Atomic_Illegal
     7'b0000011: if (LFunctD) 
                      ControlsD = `CTRLW'b1_000_01_10_001_0_0_0_0_0_0_0_0_0_00_0; // loads
>>>>>>> 610546f1
      7'b0000111:     ControlsD = `CTRLW'b0_000_01_10_001_0_0_0_0_0_0_0_0_0_00_1; // flw - only legal if FP supported
      7'b0001111: if (`ZIFENCEI_SUPPORTED)
                      ControlsD = `CTRLW'b0_000_00_00_000_0_0_0_0_0_0_0_1_0_00_0; // fence
              	  else
                      ControlsD = `CTRLW'b0_000_00_00_000_0_0_0_0_0_0_0_0_0_00_0; // fence treated as nop
      7'b0010011: if (IFunctD)    
                      ControlsD = `CTRLW'b1_000_01_00_000_0_1_0_0_0_0_0_0_0_00_0; // I-type ALU
      7'b0010111:     ControlsD = `CTRLW'b1_100_11_00_000_0_0_0_0_0_0_0_0_0_00_0; // auipc
      7'b0011011: if (IFunctD & `XLEN == 64)
                      ControlsD = `CTRLW'b1_000_01_00_000_0_1_0_0_1_0_0_0_0_00_0; // IW-type ALU for RV64i
      7'b0100011: if (SFunctD) 
                      ControlsD = `CTRLW'b0_001_01_01_000_0_0_0_0_0_0_0_0_0_00_0; // stores
      7'b0100111:     ControlsD = `CTRLW'b0_001_01_01_000_0_0_0_0_0_0_0_0_0_00_1; // fsw - only legal if FP supported
      7'b0101111: if (`A_SUPPORTED) begin
                    if (InstrD[31:27] == 5'b00010)
                      ControlsD = `CTRLW'b1_000_00_10_001_0_0_0_0_0_0_0_0_0_01_0; // lr
                    else if (InstrD[31:27] == 5'b00011)
                      ControlsD = `CTRLW'b1_101_01_01_100_0_0_0_0_0_0_0_0_0_01_0; // sc
                    else 
                      ControlsD = `CTRLW'b1_101_01_11_001_0_0_0_0_0_0_0_0_0_10_0; // amo
                 end
      7'b0110011: if (RFunctD)
                      ControlsD = `CTRLW'b1_000_00_00_000_0_1_0_0_0_0_0_0_0_00_0; // R-type 
                  else if (MFunctD)
                      ControlsD = `CTRLW'b1_000_00_00_011_0_0_0_0_0_0_0_0_1_00_0; // Multiply/divide
      7'b0110111:     ControlsD = `CTRLW'b1_100_01_00_000_0_0_0_1_0_0_0_0_0_00_0; // lui
      7'b0111011: if (RFunctD & (`XLEN == 64))
                      ControlsD = `CTRLW'b1_000_00_00_000_0_1_0_0_1_0_0_0_0_00_0; // R-type W instructions for RV64i
                  else if (MFunctD & (`XLEN == 64))
                      ControlsD = `CTRLW'b1_000_00_00_011_0_0_0_0_1_0_0_0_1_00_0; // W-type Multiply/Divide
      7'b1100011: if (BFunctD)   
                      ControlsD = `CTRLW'b0_010_11_00_000_1_0_0_0_0_0_0_0_0_00_0; // branches
      7'b1100111: if (JFunctD)
                      ControlsD = `CTRLW'b1_000_01_00_000_0_0_1_1_0_0_0_0_0_00_0; // jalr
      7'b1101111:     ControlsD = `CTRLW'b1_011_11_00_000_0_0_1_1_0_0_0_0_0_00_0; // jal
      7'b1110011: if (`ZICSR_SUPPORTED) begin
                   if (Funct3D == 3'b000)
                      ControlsD = `CTRLW'b0_000_00_00_000_0_0_0_0_0_0_1_0_0_00_0; // privileged; decoded further in priveleged modules
                   else
                      ControlsD = `CTRLW'b1_000_00_00_010_0_0_0_0_0_1_0_0_0_00_0; // csrs
                  end
    endcase
  end
  /* verilator lint_on CASEINCOMPLETE */

  // Unswizzle control bits
  // Squash control signals if coming from an illegal compressed instruction
  // On RV32E, can't write to upper 16 registers.  Checking reads to upper 16 is more costly so disregard them.
  assign IllegalERegAdrD = `E_SUPPORTED & `ZICSR_SUPPORTED & ControlsD[`CTRLW-1] & InstrD[11]; 
  assign IllegalBaseInstrD = (ControlsD[0] & IllegalBitmanipInstrD) | IllegalERegAdrD ; //NOTE: Do we want to segregate the IllegalBitmanipInstrD into its own output signal
  //assign IllegalBaseInstrD = 1'b0;
  assign {BaseRegWriteD, ImmSrcD, ALUSrcAD, ALUSrcBD, MemRWD,
          ResultSrcD, BranchD, BaseALUOpD, JumpD, ALUResultSrcD, BaseW64D, CSRReadD, 
          PrivilegedD, FenceXD, MDUD, AtomicD, unused} = IllegalIEUFPUInstrD ? `CTRLW'b0 : ControlsD;

  // If either bitmanip signal or base instruction signal
  assign ALUOpD = BaseALUOpD | BALUOpD; 
  assign RegWriteD = BaseRegWriteD | BRegWriteD; 
  assign W64D = BaseW64D | BW64D;
  assign SubArithD = BaseSubArithD | BSubArithD; // TRUE If B-type or R-type instruction involves inverted operand
  

  assign CSRZeroSrcD = InstrD[14] ? (InstrD[19:15] == 0) : (Rs1D == 0); // Is a CSR instruction using zero as the source?
  assign CSRWriteD = CSRReadD & !(CSRZeroSrcD & InstrD[13]);            // Don't write if setting or clearing zeros
  assign SFenceVmaD = PrivilegedD & (InstrD[31:25] ==  7'b0001001);
  assign FenceD = SFenceVmaD | FenceXD; // possible sfence.vma or fence.i
  

  // ALU Decoding is lazy, only using func7[5] to distinguish add/sub and srl/sra
  assign sltuD = (Funct3D == 3'b011); 
  assign subD = (Funct3D == 3'b000 & Funct7D[5] & OpD[5]);  // OpD[5] needed to distinguish sub from addi
  assign sraD = (Funct3D == 3'b101 & Funct7D[5]);
  assign BaseSubArithD = ALUOpD & (subD | sraD | sltD | sltuD);
  assign ALUControlD = {W64D, SubArithD, ALUOpD};

  // BITMANIP Configuration Block
  if (`ZBS_SUPPORTED | `ZBA_SUPPORTED | `ZBB_SUPPORTED | `ZBC_SUPPORTED) begin: bitmanipi //change the conditional expression to OR any Z supported flags
    bmuctrl bmuctrl(.clk, .reset, .StallD, .FlushD, .InstrD, .ALUSelectD, .BSelectD, .ZBBSelectD, .BRegWriteD, .BW64D, .BALUOpD, .BSubArithD, .IllegalBitmanipInstrD, .StallE, .FlushE, .ALUSelectE, .BSelectE, .ZBBSelectE, .BRegWriteE, .BComparatorSignedE, .RotateE);
    if (`ZBA_SUPPORTED) begin
      // ALU Decoding is more comprehensive when ZBA is supported. slt and slti conflicts with sh1add, sh1add.uw
      assign sltD = (Funct3D == 3'b010 & (~(Funct7D[4]) | ~OpD[5])) ;
    end else assign sltD = (Funct3D == 3'b010);

    //assign SubArithD = (ALUOpD) & (subD | sraD | sltD | sltuD | (`ZBS_SUPPORTED & (bextD | bclrD)) | (`ZBB_SUPPORTED & (andnD | ornD | xnorD))); // TRUE for R-type subtracts and sra, slt, sltu, and any B instruction that requires inverted operand
  end else begin: bitmanipi
    assign ALUSelectD = Funct3D;
    assign ALUSelectE = Funct3E;
    assign BSelectE = 4'b0000;
    assign BSelectD = 4'b0000;
    assign ZBBSelectE = 3'b000;
    assign BRegWriteD = 1'b0;
    assign BW64D = 1'b0;
    assign BALUOpD = 1'b0;
    assign BRegWriteE = 1'b0;
    assign BSubArithD = 1'b0;
    assign BComparatorSignedE = 1'b0;
    assign RotateE = 1'b0;

    assign sltD = (Funct3D == 3'b010);


    assign IllegalBitmanipInstrD = 1'b1;
  end

  // Fences
  // Ordinary fence is presently a nop
  // fence.i flushes the D$ and invalidates the I$ if Zifencei is supported and I$ is implemented
  if (`ZIFENCEI_SUPPORTED & `ICACHE_SUPPORTED) begin:fencei
    logic FenceID;
    assign FenceID = FenceXD & (Funct3D == 3'b001); // is it a FENCE.I instruction?
    assign InvalidateICacheD = FenceID;
    assign FlushDCacheD = FenceID;
  end else begin:fencei
    assign InvalidateICacheD = 0;
    assign FlushDCacheD = 0;
  end
 
  // Decocde stage pipeline control register
  flopenrc #(1)  controlregD(clk, reset, FlushD, ~StallD, 1'b1, InstrValidD);

  // Execute stage pipeline control register and logic
  flopenrc #(28) controlregE(clk, reset, FlushE, ~StallE,
                           {RegWriteD, ResultSrcD, MemRWD, JumpD, BranchD, ALUControlD, ALUSrcAD, ALUSrcBD, ALUResultSrcD, CSRReadD, CSRWriteD, PrivilegedD, Funct3D, W64D, MDUD, AtomicD, InvalidateICacheD, FlushDCacheD, FenceD, InstrValidD},
                           {IEURegWriteE, ResultSrcE, MemRWE, JumpE, BranchE, ALUControlE, ALUSrcAE, ALUSrcBE, ALUResultSrcE, CSRReadE, CSRWriteE, PrivilegedE, Funct3E, W64E, MDUE, AtomicE, InvalidateICacheE, FlushDCacheE, FenceE, InstrValidE});

  // Branch Logic
  //  The comparator handles both signed and unsigned branches using BranchSignedE
  //  Hence, only eq and lt flags are needed
  //  We also want comparator to handle signed comparison on a max/min bitmanip instruction
  assign BranchSignedE = (~(Funct3E[2:1] == 2'b11) & BranchE) | BComparatorSignedE ;
  assign {eqE, ltE} = FlagsE;
  mux2 #(1) branchflagmux(eqE, ltE, Funct3E[2], BranchFlagE);
  assign BranchTakenE = BranchFlagE ^ Funct3E[0];
  assign PCSrcE = JumpE | BranchE & BranchTakenE;

  // Other execute stage controller signals
  assign MemReadE = MemRWE[1];
  assign SCE = (ResultSrcE == 3'b100);
  assign RegWriteE = IEURegWriteE | FWriteIntE; // IRF register writes could come from IEU or FPU controllers
  assign IntDivE = MDUE & Funct3E[2]; // Integer division operation
  
  // Memory stage pipeline control register
  flopenrc #(20) controlregM(clk, reset, FlushM, ~StallM,
                         {RegWriteE, ResultSrcE, MemRWE, CSRReadE, CSRWriteE, PrivilegedE, Funct3E, FWriteIntE, AtomicE, InvalidateICacheE, FlushDCacheE, FenceE, InstrValidE, IntDivE},
                         {RegWriteM, ResultSrcM, MemRWM, CSRReadM, CSRWriteM, PrivilegedM, Funct3M, FWriteIntM, AtomicM, InvalidateICacheM, FlushDCacheM, FenceM, InstrValidM, IntDivM});
  
  // Writeback stage pipeline control register
  flopenrc #(5) controlregW(clk, reset, FlushW, ~StallW,
                         {RegWriteM, ResultSrcM, IntDivM},
                         {RegWriteW, ResultSrcW, IntDivW});  

  // Flush F, D, and E stages on a CSR write or Fence.I or SFence.VMA
  assign CSRWriteFenceM = CSRWriteM | FenceM;
  //  assign CSRWriteFencePendingDEM = CSRWriteD | CSRWriteE | CSRWriteM | FenceD | FenceE | FenceM;

  // the synchronous DTIM cannot read immediately after write
  // a cache cannot read or write immediately after a write
  assign StoreStallD = MemRWE[0] & ((MemRWD[1] | (MemRWD[0] & `DCACHE_SUPPORTED)) | (|AtomicD));
endmodule<|MERGE_RESOLUTION|>--- conflicted
+++ resolved
@@ -123,7 +123,6 @@
   logic        FenceD, FenceE;                 // Fence instruction
   logic        SFenceVmaD;                     // sfence.vma instruction
   logic        IntDivM;                        // Integer divide instruction
-<<<<<<< HEAD
   logic [3:0]  BSelectD;                       // One-Hot encoding if it's ZBA_ZBB_ZBC_ZBS instruction in decode stage
   logic [2:0]  ZBBSelectD;                     // ZBB Mux Select Signal
   logic        BRegWriteD;                     // Indicates if it is a R type B instruction in decode stage
@@ -131,11 +130,9 @@
   logic        BALUOpD;                        // Indicates if it is an ALU B instruction in decode stage
   logic        BSubArithD;                     // TRUE for B-type ext, clr, andn, orn, xnor
   logic        BComparatorSignedE;             // Indicates if max, min (signed comarison) instruction in Execute Stage
-=======
   logic        IFunctD, RFunctD, MFunctD;      // Detect I, R, and M-type RV32IM/Rv64IM instructions
   logic        LFunctD, SFunctD, BFunctD;      // Detect load, store, branch instructions
   logic        JFunctD;                        // detect jalr instruction
->>>>>>> 610546f1
 
   // Extract fields
   assign OpD = InstrD[6:0];
@@ -181,15 +178,9 @@
   always_comb begin
     ControlsD = `CTRLW'b0_000_00_00_000_0_0_0_0_0_0_0_0_0_00_1; // default: Illegal instruction
     case(OpD)
-<<<<<<< HEAD
-    // RegWrite_ImmSrc_ALUSrc_MemRW_ResultSrc_Branch_BaseALUOp_Jump_ALUResultSrc_W64_CSRRead_Privileged_Fence_MDU_Atomic_Illegal
-      7'b0000000:     ControlsD = `CTRLW'b0_000_00_00_000_0_0_0_0_0_0_0_0_0_00_1; // Illegal instruction
-      7'b0000011:     ControlsD = `CTRLW'b1_000_01_10_001_0_0_0_0_0_0_0_0_0_00_0; // lw
-=======
     // RegWrite_ImmSrc_ALUSrc_MemRW_ResultSrc_Branch_ALUOp_Jump_ALUResultSrc_W64_CSRRead_Privileged_Fence_MDU_Atomic_Illegal
      7'b0000011: if (LFunctD) 
                       ControlsD = `CTRLW'b1_000_01_10_001_0_0_0_0_0_0_0_0_0_00_0; // loads
->>>>>>> 610546f1
       7'b0000111:     ControlsD = `CTRLW'b0_000_01_10_001_0_0_0_0_0_0_0_0_0_00_1; // flw - only legal if FP supported
       7'b0001111: if (`ZIFENCEI_SUPPORTED)
                       ControlsD = `CTRLW'b0_000_00_00_000_0_0_0_0_0_0_0_1_0_00_0; // fence
