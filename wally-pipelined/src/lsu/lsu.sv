--- conflicted
+++ resolved
@@ -217,17 +217,10 @@
 
   
     
-<<<<<<< HEAD
-  mmu #(.TLB_ENTRIES(`DTLB_ENTRIES), .IMMU(0))
-  dmmu(.TLBAccessType(MemRWM),
-       .VirtualAddress(MemAdrM),
-       .Size(Funct3M[1:0]),
-=======
-  mmu #(.ENTRY_BITS(`DTLB_ENTRY_BITS), .IMMU(0))
+  mmu #(.TLB_ENTRIES(`DTLB_ENTRY_BITS), .IMMU(0))
   dmmu(.TLBAccessType(MemRWMtoLSU),
        .VirtualAddress(MemAdrMtoLSU),
        .Size(Funct3MtoLSU[1:0]),
->>>>>>> a20afc6e
        .PTEWriteVal(PageTableEntryM),
        .PageTypeWriteVal(PageTypeM),
        .TLBWrite(DTLBWriteM),
