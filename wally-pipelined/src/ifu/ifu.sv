///////////////////////////////////////////
// ifu.sv
//
// Written: David_Harris@hmc.edu 9 January 2021
// Modified:
//
// Purpose: Instrunction Fetch Unit
//           PC, branch prediction, instruction cache
// 
// A component of the Wally configurable RISC-V project.
// 
// Copyright (C) 2021 Harvey Mudd College & Oklahoma State University
//
// Permission is hereby granted, free of charge, to any person obtaining a copy of this software and associated documentation
// files (the "Software"), to deal in the Software without restriction, including without limitation the rights to use, copy, 
// modify, merge, publish, distribute, sublicense, and/or sell copies of the Software, and to permit persons to whom the Software 
// is furnished to do so, subject to the following conditions:
//
// The above copyright notice and this permission notice shall be included in all copies or substantial portions of the Software.
//
// THE SOFTWARE IS PROVIDED "AS IS", WITHOUT WARRANTY OF ANY KIND, EXPRESS OR IMPLIED, INCLUDING BUT NOT LIMITED TO THE WARRANTIES 
// OF MERCHANTABILITY, FITNESS FOR A PARTICULAR PURPOSE AND NONINFRINGEMENT. IN NO EVENT SHALL THE AUTHORS OR COPYRIGHT HOLDERS 
// BE LIABLE FOR ANY CLAIM, DAMAGES OR OTHER LIABILITY, WHETHER IN AN ACTION OF CONTRACT, TORT OR OTHERWISE, ARISING FROM, OUT 
// OF OR IN CONNECTION WITH THE SOFTWARE OR THE USE OR OTHER DEALINGS IN THE SOFTWARE.
///////////////////////////////////////////

`include "wally-config.vh"

module ifu (
  input  logic             clk, reset,
  input  logic             StallF, StallD, StallE, StallM, StallW,
  input  logic             FlushF, FlushD, FlushE, FlushM, FlushW,
  // Fetch
  input  logic [`XLEN-1:0] InstrInF,
  output logic [`XLEN-1:0] PCF, 
  output logic [`XLEN-1:0] InstrPAdrF,
  output logic             InstrReadF,
  output logic             ICacheStallF,
  // Decode  
  // Execute
  output logic [`XLEN-1:0] PCLinkE,
  input logic 		   PCSrcE, 
  input logic [`XLEN-1:0]  PCTargetE,
  output logic [`XLEN-1:0] PCE,
  output logic 		   BPPredWrongE, 
  // Mem
  input logic 		   RetM, TrapM, 
  input logic [`XLEN-1:0]  PrivilegedNextPCM, 
  output logic [31:0] 	   InstrD, InstrM,
  output logic [`XLEN-1:0] PCM, 
  output logic [3:0] InstrClassM,
  output logic BPPredWrongM,
  // Writeback
  // output logic [`XLEN-1:0] PCLinkW,
  // Faults
  input  logic             IllegalBaseInstrFaultD,
  output logic             IllegalIEUInstrFaultD,
  output logic             InstrMisalignedFaultM,
  output logic [`XLEN-1:0] InstrMisalignedAdrM,
  // TLB management
  input logic  [1:0]       PrivilegeModeW,
  input logic  [`XLEN-1:0] PageTableEntryF,
  input logic  [`XLEN-1:0] SATP_REGW,
  input logic              ITLBWriteF, // ITLBFlushF,
  output logic             ITLBMissF, ITLBHitF
);

  logic [`XLEN-1:0] UnalignedPCNextF, PCNextF;
  logic             misaligned, BranchMisalignedFaultE, BranchMisalignedFaultM, TrapMisalignedFaultM;
  logic             PrivilegedChangePCM;
  logic             IllegalCompInstrD;
  logic [`XLEN-1:0] PCPlusUpperF, PCPlus2or4F, PCD, PCW, PCLinkD, PCLinkM, PCPF;
  logic             CompressedF;
  logic [31:0]      InstrRawD, InstrE, InstrW;
  logic [31:0]      nop = 32'h00000013; // instruction for NOP
  logic [`XLEN-1:0] ITLBInstrPAdrF, ICacheInstrPAdrF;

  // *** temporary hack until walker is hooked up -- Thomas F
  // logic  [`XLEN-1:0] PageTableEntryF = '0;
  logic ITLBFlushF = '0;
  // logic ITLBWriteF = '0;
<<<<<<< HEAD
  tlb #(3) itlb(clk, reset, SATP_REGW, PrivilegeModeW, 1'b1, PCF, PageTableEntryF, ITLBWriteF, ITLBFlushF,
    InstrPAdrF, ITLBMissF, ITLBHitF);
=======
  tlb #(3) itlb(clk, reset, SATP_REGW, PrivilegeModeW, PCF, PageTableEntryF, ITLBWriteF, ITLBFlushF,
		ITLBInstrPAdrF, ITLBMissF, ITLBHitF);
>>>>>>> d0a78b15

  // branch predictor signals
  logic 	   SelBPPredF;
  logic [`XLEN-1:0] BPPredPCF, PCCorrectE, PCNext0F, PCNext1F;
  logic [3:0] 	    InstrClassD, InstrClassE;
  

  // *** put memory interface on here, InstrF becomes output
  //assign InstrPAdrF = PCF; // *** no MMU
  //assign InstrReadF = ~StallD; // *** & ICacheMissF; add later
  // assign InstrReadF = 1; // *** & ICacheMissF; add later

  // jarred 2021-03-14 Add instrution cache block to remove rd2
  assign PCPF = PCF; // Temporary workaround until iTLB is live
  icache ic(
    .*,
    .InstrPAdrF(ICacheInstrPAdrF),
    .UpperPCPF(PCPF[`XLEN-1:12]),
    .LowerPCF(PCF[11:0])
  );
  // Prioritize the iTLB for reads if it wants one
  mux2 #(`XLEN) instrPAdrMux(ICacheInstrPAdrF, ITLBInstrPAdrF, ITLBMissF, InstrPAdrF);

  assign PrivilegedChangePCM = RetM | TrapM;

  //mux3    #(`XLEN) pcmux(PCPlus2or4F, PCCorrectE, PrivilegedNextPCM, {PrivilegedChangePCM, BPPredWrongE}, UnalignedPCNextF);
  mux2 #(`XLEN) pcmux0(.d0(PCPlus2or4F),
		       .d1(BPPredPCF),
		       .s(SelBPPredF),
		       .y(PCNext0F));

  mux2 #(`XLEN) pcmux1(.d0(PCNext0F),
		       .d1(PCCorrectE),
		       .s(BPPredWrongE),
		       .y(PCNext1F));

  mux2 #(`XLEN) pcmux2(.d0(PCNext1F),
		       .d1(PrivilegedNextPCM),
		       .s(PrivilegedChangePCM),
		       .y(UnalignedPCNextF));
  
  assign  PCNextF = {UnalignedPCNextF[`XLEN-1:1], 1'b0}; // hart-SPEC p. 21 about 16-bit alignment
  flopenl #(`XLEN) pcreg(clk, reset, ~StallF & ~ICacheStallF, PCNextF, `RESET_VECTOR, PCF);

  // branch and jump predictor
  // I am making the port connection explicit for now as I want to see them and they will be changing.
  bpred bpred(.clk(clk),
	      .reset(reset),
	      .StallF(StallF),
	      .StallD(StallD),
	      .StallE(1'b0),   // *** may need this eventually
	      .FlushF(FlushF),
	      .FlushD(FlushD),
	      .FlushE(FlushE),
	      .PCNextF(PCNextF),
	      .BPPredPCF(BPPredPCF),
	      .SelBPPredF(SelBPPredF),
	      .PCE(PCE),
	      .PCSrcE(PCSrcE),
	      .PCTargetE(PCTargetE),
	      .PCD(PCD),
	      .PCLinkE(PCLinkE),
	      .InstrClassE(InstrClassE),
	      .BPPredWrongE(BPPredWrongE));
  // The true correct target is PCTargetE if PCSrcE is 1 else it is the fall through PCLinkE.
  assign PCCorrectE =  PCSrcE ? PCTargetE : PCLinkE;

  // pcadder
  // add 2 or 4 to the PC, based on whether the instruction is 16 bits or 32
  assign PCPlusUpperF = PCF[`XLEN-1:2] + 1; // add 4 to PC
  // choose PC+2 or PC+4
  always_comb
    if (CompressedF) // add 2
      if (PCF[1]) PCPlus2or4F = {PCPlusUpperF, 2'b00}; 
      else        PCPlus2or4F = {PCF[`XLEN-1:2], 2'b10};
    else          PCPlus2or4F = {PCPlusUpperF, PCF[1:0]}; // add 4

  // Decode stage pipeline register and logic
  flopenrc #(`XLEN) PCDReg(clk, reset, FlushD, ~StallD, PCF, PCD);
   
  // expand 16-bit compressed instructions to 32 bits
  decompress decomp(.*);
  assign IllegalIEUInstrFaultD = IllegalBaseInstrFaultD | IllegalCompInstrD; // illegal if bad 32 or 16-bit instr
  // *** combine these with others in better way, including M, F


  // the branch predictor needs a compact decoding of the instruction class.
  // *** consider adding in the alternate return address x5 for returns.
  assign InstrClassD[3] = InstrD[6:0] == 7'h67 && InstrD[19:15] == 5'h01; // return
  assign InstrClassD[2] = InstrD[6:0] == 7'h67 && InstrD[19:15] != 5'h01; // jump register, but not return
  assign InstrClassD[1] = InstrD[6:0] == 7'h6F; // jump
  assign InstrClassD[0] = InstrD[6:0] == 7'h63; // branch

  // Misaligned PC logic

  generate
    if (`C_SUPPORTED) // C supports compressed instructions on halfword boundaries
      assign misaligned = PCNextF[0];
    else // instructions must be on word boundaries
      assign misaligned = |PCNextF[1:0];
  endgenerate

  // pipeline misaligned faults to M stage
  assign BranchMisalignedFaultE = misaligned & PCSrcE; // E-stage (Branch/Jump) misaligned
  flopenr #(1) InstrMisalginedReg(clk, reset, ~StallM, BranchMisalignedFaultE, BranchMisalignedFaultM);
  flopenr #(`XLEN) InstrMisalignedAdrReg(clk, reset, ~StallM, PCNextF, InstrMisalignedAdrM);
  assign TrapMisalignedFaultM = misaligned & PrivilegedChangePCM;
  assign InstrMisalignedFaultM = BranchMisalignedFaultM; // | TrapMisalignedFaultM; *** put this back in without causing a cyclic path
  
  flopenr  #(32)   InstrEReg(clk, reset, ~StallE, FlushE ? nop : InstrD, InstrE);
  flopenr  #(32)   InstrMReg(clk, reset, ~StallM, FlushM ? nop : InstrE, InstrM);
  // flopenr  #(32)   InstrWReg(clk, reset, ~StallW, FlushW ? nop : InstrM, InstrW); // just for testbench, delete later
  flopenr #(`XLEN) PCEReg(clk, reset, ~StallE, PCD, PCE);
  flopenr #(`XLEN) PCMReg(clk, reset, ~StallM, PCE, PCM);
  // flopenr #(`XLEN) PCWReg(clk, reset, ~StallW, PCM, PCW); // *** probably not needed; delete later

  flopenrc #(4) InstrClassRegE(.clk(clk),
			       .reset(reset),
			       .en(~StallE),
			       .clear(FlushE),
			       .d(InstrClassD),
			       .q(InstrClassE));

  flopenrc #(4) InstrClassRegM(.clk(clk),
			       .reset(reset),
			       .en(~StallM),
			       .clear(FlushM),
			       .d(InstrClassE),
			       .q(InstrClassM));

  flopenrc #(1) BPPredWrongRegM(.clk(clk),
			       .reset(reset),
			       .en(~StallM),
			       .clear(FlushM),
			       .d(BPPredWrongE),
			       .q(BPPredWrongM));

  // seems like there should be a lower-cost way of doing this PC+2 or PC+4 for JAL.  
  // either have ALU compute PC+2/4 and feed into ALUResult input of ResultMux or
  // have dedicated adder in Mem stage based on PCM + 2 or 4
  // *** redo this 
  flopenr #(`XLEN) PCPDReg(clk, reset, ~StallD, PCPlus2or4F, PCLinkD);
  flopenr #(`XLEN) PCPEReg(clk, reset, ~StallE, PCLinkD, PCLinkE);
  // flopenr #(`XLEN) PCPMReg(clk, reset, ~StallM, PCLinkE, PCLinkM);
  // /flopenr #(`XLEN) PCPWReg(clk, reset, ~StallW, PCLinkM, PCLinkW);

endmodule
<|MERGE_RESOLUTION|>--- conflicted
+++ resolved
@@ -79,13 +79,9 @@
   // logic  [`XLEN-1:0] PageTableEntryF = '0;
   logic ITLBFlushF = '0;
   // logic ITLBWriteF = '0;
-<<<<<<< HEAD
+
   tlb #(3) itlb(clk, reset, SATP_REGW, PrivilegeModeW, 1'b1, PCF, PageTableEntryF, ITLBWriteF, ITLBFlushF,
-    InstrPAdrF, ITLBMissF, ITLBHitF);
-=======
-  tlb #(3) itlb(clk, reset, SATP_REGW, PrivilegeModeW, PCF, PageTableEntryF, ITLBWriteF, ITLBFlushF,
-		ITLBInstrPAdrF, ITLBMissF, ITLBHitF);
->>>>>>> d0a78b15
+    ITLBInstrPAdrF, ITLBMissF, ITLBHitF);
 
   // branch predictor signals
   logic 	   SelBPPredF;
