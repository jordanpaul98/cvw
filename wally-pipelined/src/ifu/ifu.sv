--- conflicted
+++ resolved
@@ -66,7 +66,6 @@
 );
 
   logic [`XLEN-1:0] UnalignedPCNextF, PCNextF;
-<<<<<<< HEAD
   logic             misaligned, BranchMisalignedFaultE, BranchMisalignedFaultM, TrapMisalignedFaultM;
   logic             PrivilegedChangePCM;
   logic             IllegalCompInstrD;
@@ -75,15 +74,6 @@
   logic [31:0]      InstrRawD, InstrE, InstrW;
   logic [31:0]      nop = 32'h00000013; // instruction for NOP
   logic [`XLEN-1:0] ITLBInstrPAdrF, ICacheInstrPAdrF;
-=======
-  logic misaligned, BranchMisalignedFaultE, BranchMisalignedFaultM, TrapMisalignedFaultM;
-  logic PrivilegedChangePCM;
-  logic IllegalCompInstrD;
-  logic [`XLEN-1:0] PCPlusUpperF, PCPlus2or4F, PCD, PCLinkD, PCLinkM;
-  logic        CompressedF;
-  logic [31:0]     InstrF, InstrRawD, InstrE;
-  logic [31:0]     nop = 32'h00000013; // instruction for NOP
->>>>>>> edaf89e3
 
   // *** temporary hack until walker is hooked up -- Thomas F
   // logic  [`XLEN-1:0] PageTableEntryF = '0;
