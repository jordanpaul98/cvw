--- conflicted
+++ resolved
@@ -8,11 +8,7 @@
 for config in rv32e rv64gc rv32gc rv32imc rv32i rv64i rv64fpquad; do
 #for config in  rv64gc; do
     echo "$config linting..."
-<<<<<<< HEAD
-    if !($verilator --no-timing --lint-only "$@" --top-module wallywrapper  "-I$basepath/config/shared" "-I$basepath/config/$config" $basepath/src/wally/cvw.sv $basepath/testbench/wallywrapper.sv $basepath/src/*/*.sv $basepath/src/*/*/*.sv --relative-includes ); then
-=======
-    if !($verilator --no-timing --lint-only "$@" --top-module wallypipelinedsoc "-I$basepath/config/shared" "-I$basepath/config/$config" $basepath/src/cvw.sv $basepath/src/*/*.sv $basepath/src/*/*/*.sv --relative-includes ); then
->>>>>>> 7ef821a7
+    if !($verilator --no-timing --lint-only "$@" --top-module wallywrapper "-I$basepath/config/shared" "-I$basepath/config/$config" $basepath/src/cvw.sv $basepath/testbench/wallywrapper.sv $basepath/src/*/*.sv $basepath/src/*/*/*.sv --relative-includes ); then
         echo "Exiting after $config lint due to errors or warnings"
         exit 1
     fi
