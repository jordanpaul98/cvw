--- conflicted
+++ resolved
@@ -85,12 +85,6 @@
         
     fmaadd add(.Am, .Pm, .Ze, .Pe, .Ps, .As, .KillProd, .ZmSticky, .AmInv, .PmKilled, .NegSum, .InvA, .Sm, .Se, .Ss);
 
-<<<<<<< HEAD
-   
-    fmalza lza(.A(AmInv), .Pm({PmKilled, 1'b0, InvA&Ps&ZmSticky&KillProd}), .Cin(InvA & ~(ZmSticky & ~KillProd)), .sub(InvA), .SCnt);
-=======
-    
     fmalza #(3*`NF+6) lza(.A(AmInv), .Pm({PmKilled, 1'b0, InvA&Ps&ZmSticky&KillProd}), .Cin(InvA & ~(ZmSticky & ~KillProd)), .sub(InvA), .SCnt);
->>>>>>> 7e4b04ff
 endmodule
 
