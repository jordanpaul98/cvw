--- conflicted
+++ resolved
@@ -70,11 +70,11 @@
   // WFI terminates if any enabled interrupt is pending, even if global interrupts are disabled.  It could also terminate with TW trap
 //  assign StallMCause = (wfiM & (~TrapM & ~IntPendingM)); // | FDivBusyE;  
   assign StallMCause = ((wfiM) & (~TrapM & ~IntPendingM));  //*** Ross: should FDivBusyE trigger StallECause rather than StallMCause similar to DivBusyE?
-<<<<<<< HEAD
+  // *** ross: my changes to cache and lsu need to disable ifu/lsu stalls on a Trap.
   assign StallWCause = ((IFUStallF | LSUStallM) & ~TrapM) | (FDivBusyE & ~TrapM & ~IntPendingM);
-=======
-  assign StallWCause = LSUStallM | IFUStallF  | (FDivBusyE & ~TrapM & ~IntPendingM); // *** FDivBusyE should look like DivBusyE in execute stage
->>>>>>> 84c45586
+  // head version
+  // assign StallWCause = LSUStallM | IFUStallF  | (FDivBusyE & ~TrapM & ~IntPendingM); // *** FDivBusyE should look like DivBusyE  
+
 
   assign #1 StallF = StallFCause | StallD;
   assign #1 StallD = StallDCause | StallE;
