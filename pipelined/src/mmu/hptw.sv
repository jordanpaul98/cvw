///////////////////////////////////////////
// hptw.sv
//
// Written: tfleming@hmc.edu 2 March 2021
// Modified:  david_harris@hmc.edu 18 July 2021 cleanup and simplification
//            kmacsaigoren@hmc.edu 1 June 2021
//            implemented SV48 on top of SV39. This included, adding a level of the FSM for the extra page number segment
//            adding support for terapage encoding, and for setting the HPTWAdr using the new level,
//            adding the internal SvMode signal
//
// Purpose: Page Table Walker
//          Part of the Memory Management Unit (MMU)
//
// A component of the Wally configurable RISC-V project.
//
// Copyright (C) 2021 Harvey Mudd College & Oklahoma State University
//
// Permission is hereby granted, free of charge, to any person obtaining a copy of this software and associated documentation
// files (the "Software"), to deal in the Software without restriction, including without limitation the rights to use, copy,
// modify, merge, publish, distribute, sublicense, and/or sell copies of the Software, and to permit persons to whom the Software
// is furnished to do so, subject to the following conditions:
//
// The above copyright notice and this permission notice shall be included in all copies or substantial portions of the Software.
//
// THE SOFTWARE IS PROVIDED "AS IS", WITHOUT WARRANTY OF ANY KIND, EXPRESS OR IMPLIED, INCLUDING BUT NOT LIMITED TO THE WARRANTIES
// OF MERCHANTABILITY, FITNESS FOR A PARTICULAR PURPOSE AND NONINFRINGEMENT. IN NO EVENT SHALL THE AUTHORS OR COPYRIGHT HOLDERS
// BE LIABLE FOR ANY CLAIM, DAMAGES OR OTHER LIABILITY, WHETHER IN AN ACTION OF CONTRACT, TORT OR OTHERWISE, ARISING FROM, OUT
// OF OR IN CONNECTION WITH THE SOFTWARE OR THE USE OR OTHER DEALINGS IN THE SOFTWARE.
///////////////////////////////////////////

`include "wally-config.vh"

<<<<<<< HEAD
module hptw
  (
   input logic                 clk, reset,
   input logic [`XLEN-1:0]     SATP_REGW, // includes SATP.MODE to determine number of levels in page table
   input logic [`XLEN-1:0]     PCF,  // addresses to translate
   input logic [`XLEN+1:0]     IEUAdrExtM, // addresses to translate
   input logic [1:0]           MemRWM, AtomicM,
   input logic                 FlushW,
   // system status
   input logic                 STATUS_MXR, STATUS_SUM, STATUS_MPRV,
   input logic [1:0]           STATUS_MPP,
   input logic [1:0]           PrivilegeModeW,
   (* mark_debug = "true" *) input logic ITLBMissOrDAFaultNoTrapF, DTLBMissOrDAFaultNoTrapM, // TLB Miss
   input logic [`XLEN-1:0]     HPTWReadPTE, // page table entry from LSU  *** change to ReadDataM
   input logic                 DCacheStallM, // stall from LSU
   output logic [`XLEN-1:0]    PTE, // page table entry to TLBs
   output logic [1:0]          PageType, // page type to TLBs
   (* mark_debug = "true" *) output logic ITLBWriteF, DTLBWriteM, // write TLB with new entry
   output logic [`PA_BITS-1:0] HPTWAdr,
   output logic [1:0]          HPTWRW, // HPTW requesting to write or read memory
   output logic [2:0]          HPTWSize, // 32 or 64 bit access.
   output logic IgnoreRequestTLB,
   output logic SelHPTW,
   output logic HPTWStall
=======
module hptw (
	input logic                 clk, reset, StallW,
   	input logic [`XLEN-1:0]     SATP_REGW, // includes SATP.MODE to determine number of levels in page table
	input logic [`XLEN-1:0]     PCF,  // addresses to translate
 	input logic [`XLEN+1:0]     IEUAdrExtM, // addresses to translate
   	input logic [1:0]           MemRWM, AtomicM,
   	// system status
   	input logic                 STATUS_MXR, STATUS_SUM, STATUS_MPRV,
  	input logic [1:0]           STATUS_MPP,
  	input logic [1:0]           PrivilegeModeW,
   	input logic [`XLEN-1:0]     ReadDataM, // page table entry from LSU 
  	input logic [`XLEN-1:0]     WriteDataM,
   	input logic                 DCacheStallM, // stall from LSU
  	input logic [2:0]           Funct3M,
   	input logic [6:0]           Funct7M,
   	input logic                 ITLBMissF,
   	input logic                 DTLBMissM,
	input logic                 TrapM,
   	input logic                 InstrDAPageFaultF,
   	input logic                 DataDAPageFaultM,
   	output logic [`XLEN-1:0]    PTE, // page table entry to TLBs
   	output logic [1:0]          PageType, // page type to TLBs
   	(* mark_debug = "true" *) output logic ITLBWriteF, DTLBWriteM, // write TLB with new entry
   	output logic [1:0]          PreLSURWM,
   	output logic [`XLEN+1:0]    IHAdrM,
   	output logic [`XLEN-1:0]    IMWriteDataM,
   	output logic [1:0]          LSUAtomicM,
   	output logic [2:0]          LSUFunct3M,
   	output logic [6:0]          LSUFunct7M,
   	output logic IgnoreRequestTLB,
   	output logic SelHPTW,
   	output logic                CPUBusy,
   	output logic HPTWStall
>>>>>>> 9d30a832
);

	typedef enum logic [3:0] {L0_ADR, L0_RD, 
					L1_ADR, L1_RD, 
					L2_ADR, L2_RD, 
					L3_ADR, L3_RD, 
					LEAF, IDLE, UPDATE_PTE} statetype;

	logic			    DTLBWalk; // register TLBs translation miss requests
	logic [`PPN_BITS-1:0]	    BasePageTablePPN;
	logic [`PPN_BITS-1:0]	    CurrentPPN;
	logic			    Executable, Writable, Readable, Valid, PTE_U;
	logic 			Misaligned, MegapageMisaligned;
	logic			    ValidPTE, LeafPTE, ValidLeafPTE, ValidNonLeafPTE;
	logic			    StartWalk;
	logic     		TLBMiss;
	logic			    PRegEn;
	logic [1:0]       NextPageType;
	logic [`SVMODE_BITS-1:0]	    SvMode;
	logic [`XLEN-1:0] 	    TranslationVAdr;
  logic [`XLEN-1:0]         NextPTE;
  logic                     UpdatePTE;
  logic                     DAPageFault;
  logic [`PA_BITS-1:0]      HPTWReadAdr;
    logic                       SelHPTWAdr;
  logic [`XLEN+1:0]           HPTWAdrExt;
  logic                       ITLBMissOrDAFaultF, ITLBMissOrDAFaultNoTrapF;
  logic                       DTLBMissOrDAFaultM, DTLBMissOrDAFaultNoTrapM;
  logic [`PA_BITS-1:0]        HPTWAdr;
  logic [1:0]                 HPTWRW;
  logic [2:0]                 HPTWSize; // 32 or 64 bit access.
                       

	(* mark_debug = "true" *)      statetype WalkerState, NextWalkerState, InitialWalkerState;

	// Extract bits from CSRs and inputs
	assign SvMode = SATP_REGW[`XLEN-1:`XLEN-`SVMODE_BITS];
	assign BasePageTablePPN = SATP_REGW[`PPN_BITS-1:0];
	assign TLBMiss = (DTLBMissOrDAFaultNoTrapM | ITLBMissOrDAFaultNoTrapF);

	// Determine which address to translate
	assign TranslationVAdr = DTLBWalk ? IEUAdrExtM[`XLEN-1:0] : PCF;
	assign CurrentPPN = PTE[`PPN_BITS+9:10];

	// State flops
	flopenr #(1) TLBMissMReg(clk, reset, StartWalk, DTLBMissOrDAFaultNoTrapM, DTLBWalk); // when walk begins, record whether it was for DTLB (or record 0 for ITLB)
	assign PRegEn = HPTWRW[1] & ~DCacheStallM;
  
	flopenr #(`XLEN) PTEReg(clk, reset, PRegEn | UpdatePTE, NextPTE, PTE); // Capture page table entry from data cache

    
	// Assign PTE descriptors common across all XLEN values
	// For non-leaf PTEs, D, A, U bits are reserved and ignored.  They do not cause faults while walking the page table
	assign {PTE_U, Executable, Writable, Readable, Valid} = PTE[4:0];
	assign LeafPTE = Executable | Writable | Readable; 
	assign ValidPTE = Valid & ~(Writable & ~Readable);
	assign ValidLeafPTE = ValidPTE & LeafPTE;
	assign ValidNonLeafPTE = ValidPTE & ~LeafPTE;

  if(`HPTW_WRITES_SUPPORTED) begin : hptwwrites

    logic                     ReadAccess, WriteAccess;
    logic                     InvalidRead, InvalidWrite;
    logic                     UpperBitsUnequalPageFault; 
    logic                     OtherPageFault;
    logic [1:0]               EffectivePrivilegeMode;
    logic                     ImproperPrivilege;
    logic                     SaveHPTWAdr, SelHPTWWriteAdr;
    logic [`PA_BITS-1:0]      HPTWWriteAdr;  
    logic                     SetDirty;
    logic                     Dirty, Accessed;
	logic [`XLEN-1:0]		  AccessedPTE;

	assign AccessedPTE = {PTE[`XLEN-1:8], (SetDirty | PTE[7]), 1'b1, PTE[5:0]}; // set accessed bit, conditionally set dirty bit
	mux2 #(`XLEN) NextPTEMux(ReadDataM, AccessedPTE, UpdatePTE, NextPTE);
    flopenr #(`PA_BITS) HPTWAdrWriteReg(clk, reset, SaveHPTWAdr, HPTWReadAdr, HPTWWriteAdr);
	
    assign SaveHPTWAdr = WalkerState == L0_ADR;
    assign SelHPTWWriteAdr = UpdatePTE | HPTWRW[0];
    mux2 #(`PA_BITS) HPTWWriteAdrMux(HPTWReadAdr, HPTWWriteAdr, SelHPTWWriteAdr, HPTWAdr); 

    assign {Dirty, Accessed} = PTE[7:6];
    assign WriteAccess = MemRWM[0] | (|AtomicM);
    assign SetDirty = ~Dirty & DTLBWalk & WriteAccess;
    assign ReadAccess = MemRWM[1];

    assign EffectivePrivilegeMode = DTLBWalk ? (STATUS_MPRV ? STATUS_MPP : PrivilegeModeW) : PrivilegeModeW; // DTLB uses MPP mode when MPRV is 1
    assign ImproperPrivilege = ((EffectivePrivilegeMode == `U_MODE) & ~PTE_U) |
                               ((EffectivePrivilegeMode == `S_MODE) & PTE_U & (~STATUS_SUM & DTLBWalk));

    // Check for page faults
	vm64check vm64check(.SATP_MODE(SATP_REGW[`XLEN-1:`XLEN-`SVMODE_BITS]), .VAdr(TranslationVAdr), 
	                               .SV39Mode(), .UpperBitsUnequalPageFault);
    assign InvalidRead = ReadAccess & ~Readable & (~STATUS_MXR | ~Executable);
    assign InvalidWrite = WriteAccess & ~Writable;
    assign OtherPageFault = DTLBWalk? ImproperPrivilege | InvalidRead | InvalidWrite | UpperBitsUnequalPageFault | Misaligned | ~Valid :
                            ImproperPrivilege | ~Executable | UpperBitsUnequalPageFault | Misaligned | ~Valid;

    // hptw needs to know if there is a Dirty or Access fault occuring on this
    // memory access.  If there is the PTE needs to be updated seting Access
    // and possibly also Dirty.  Dirty is set if the operation is a store/amo.
    // However any other fault should not cause the update.
    assign DAPageFault = ValidLeafPTE & (~Accessed | SetDirty) & ~OtherPageFault;

    assign HPTWRW[0] = (WalkerState == UPDATE_PTE);
    assign UpdatePTE = (WalkerState == LEAF) & DAPageFault;
  end else begin // block: hptwwrites
    assign NextPTE = ReadDataM;
    assign HPTWAdr = HPTWReadAdr;
    assign DAPageFault = '0;
    assign UpdatePTE = '0;
    assign HPTWRW[0] = '0;
  end

	// Enable and select signals based on states
	assign StartWalk = (WalkerState == IDLE) & TLBMiss;
	assign HPTWRW[1] = (WalkerState == L3_RD) | (WalkerState == L2_RD) | (WalkerState == L1_RD) | (WalkerState == L0_RD);
	assign DTLBWriteM = (WalkerState == LEAF & ~DAPageFault) & DTLBWalk;
	assign ITLBWriteF = (WalkerState == LEAF & ~DAPageFault) & ~DTLBWalk;
  

	// FSM to track PageType based on the levels of the page table traversed
	flopr #(2) PageTypeReg(clk, reset, NextPageType, PageType);
	always_comb 
	case (WalkerState)
		L3_RD:  NextPageType = 2'b11; // terapage
		L2_RD:  NextPageType = 2'b10; // gigapage
		L1_RD:  NextPageType = 2'b01; // megapage
		L0_RD:  NextPageType = 2'b00; // kilopage
		default: NextPageType = PageType;
	endcase

	// HPTWAdr muxing
	if (`XLEN==32) begin // RV32
		logic [9:0] VPN;
		logic [`PPN_BITS-1:0] PPN;
		assign VPN = ((WalkerState == L1_ADR) | (WalkerState == L1_RD)) ? TranslationVAdr[31:22] : TranslationVAdr[21:12]; // select VPN field based on HPTW state
		assign PPN = ((WalkerState == L1_ADR) | (WalkerState == L1_RD)) ? BasePageTablePPN : CurrentPPN; 
		assign HPTWReadAdr = {PPN, VPN, 2'b00};
		assign HPTWSize = 3'b010;
	end else begin // RV64
		logic [8:0] VPN;
		logic [`PPN_BITS-1:0] PPN;
		always_comb
			case (WalkerState) // select VPN field based on HPTW state
				L3_ADR, L3_RD:  VPN = TranslationVAdr[47:39];
				L2_ADR, L2_RD:  VPN = TranslationVAdr[38:30];
				L1_ADR, L1_RD: 	VPN = TranslationVAdr[29:21];
				default:		VPN = TranslationVAdr[20:12];
			endcase
		assign PPN = ((WalkerState == L3_ADR) | (WalkerState == L3_RD) | 
						(SvMode != `SV48 & ((WalkerState == L2_ADR) | (WalkerState == L2_RD)))) ? BasePageTablePPN : CurrentPPN;
		assign HPTWReadAdr = {PPN, VPN, 3'b000};
		assign HPTWSize = 3'b011;
	end

	// Initial state and misalignment for RV32/64
	if (`XLEN == 32) begin
		assign InitialWalkerState = L1_ADR;
		assign MegapageMisaligned = |(CurrentPPN[9:0]); // must have zero PPN0
			// *** Possible bug - should be L1_ADR?
		assign Misaligned = ((WalkerState == L0_ADR) & MegapageMisaligned);
	end else begin
		logic  GigapageMisaligned, TerapageMisaligned;
		assign InitialWalkerState = (SvMode == `SV48) ? L3_ADR : L2_ADR;
		assign TerapageMisaligned = |(CurrentPPN[26:0]); // must have zero PPN2, PPN1, PPN0
		assign GigapageMisaligned = |(CurrentPPN[17:0]); // must have zero PPN1 and PPN0
		assign MegapageMisaligned = |(CurrentPPN[8:0]); // must have zero PPN0		  
		assign Misaligned = ((WalkerState == L2_ADR) & TerapageMisaligned) | ((WalkerState == L1_ADR) & GigapageMisaligned) | ((WalkerState == L0_ADR) & MegapageMisaligned);
	end

	// Page Table Walker FSM
  // there is a bug here.  Each memory access needs to be potentially flushed if the PMA/P checkers
  // generate an access fault.  Specially the store on UDPATE_PTE needs to check for access violation.
  // I think the solution is to do 1 of the following
  // 1. Allow the HPTW to generate exceptions and stop walking immediately.
  // 2. If the store would generate an exception don't store to dcache but still write the TLB.  When we go back
  // to LEAF then the PMA/P.  Wait this does not work.  The PMA/P won't be looking a the address in the table, but
  // rather than physical address of the translated instruction/data.  So we must generate the exception.
	flopenl #(.TYPE(statetype)) WalkerStateReg(clk, reset | FlushW, 1'b1, NextWalkerState, IDLE, WalkerState); 
	always_comb 
		case (WalkerState)
			IDLE: if (TLBMiss)	 										NextWalkerState = InitialWalkerState;
				  else 													NextWalkerState = IDLE;
			L3_ADR:                     								NextWalkerState = L3_RD; // first access in SV48
			L3_RD: if (DCacheStallM)    								NextWalkerState = L3_RD;
				   else     											NextWalkerState = L2_ADR;
			L2_ADR: if (InitialWalkerState == L2_ADR | ValidNonLeafPTE) NextWalkerState = L2_RD; // first access in SV39
					else 				                 				NextWalkerState = LEAF;
			L2_RD: if (DCacheStallM)                     				NextWalkerState = L2_RD;
				else                                     				NextWalkerState = L1_ADR;
			L1_ADR: if (InitialWalkerState == L1_ADR | ValidNonLeafPTE) NextWalkerState = L1_RD; // first access in SV32
					else if (ValidNonLeafPTE)            				NextWalkerState = L1_RD;
					else 				                				NextWalkerState = LEAF;	
			L1_RD: if (DCacheStallM)                     				NextWalkerState = L1_RD;
				else                                     				NextWalkerState = L0_ADR;
			L0_ADR: if (ValidNonLeafPTE)                 				NextWalkerState = L0_RD;
					else                                 				NextWalkerState = LEAF;
			L0_RD: if (DCacheStallM)                     				NextWalkerState = L0_RD;
				   else                                     			NextWalkerState = LEAF;
			LEAF: if (DAPageFault)                       				NextWalkerState = UPDATE_PTE;
				  else 													NextWalkerState = IDLE;
			UPDATE_PTE: if(`HPTW_WRITES_SUPPORTED & DCacheStallM) 		NextWalkerState = UPDATE_PTE;
						else 											NextWalkerState = LEAF;
			default: 													NextWalkerState = IDLE; // should never be reached
		endcase // case (WalkerState)

  assign IgnoreRequestTLB = WalkerState == IDLE & TLBMiss;
  assign SelHPTW = WalkerState != IDLE;
  assign HPTWStall = (WalkerState != IDLE) | (WalkerState == IDLE & TLBMiss);
<<<<<<< HEAD
  
endmodule

// another idea.  We keep gating the control by ~TrapM, but this adds considerable length to the critical path.
// should we do this differently?  For example TLBMiss is gated by ~TrapM and then drives HPTWStall, which drives LSUStallM, which drives
// the hazard unit to issue stall and flush controlls. ~TrapM already suppresses these in the hazard unit.
=======


  assign ITLBMissOrDAFaultF = ITLBMissF | (`HPTW_WRITES_SUPPORTED & InstrDAPageFaultF);
  assign DTLBMissOrDAFaultM = DTLBMissM | (`HPTW_WRITES_SUPPORTED & DataDAPageFaultM);  
  assign ITLBMissOrDAFaultNoTrapF = ITLBMissOrDAFaultF & ~TrapM;
  assign DTLBMissOrDAFaultNoTrapM = DTLBMissOrDAFaultM & ~TrapM;

  // HTPW address/data/control muxing

  // Once the walk is done and it is time to update the TLB we need to switch back 
  // to the orignal data virtual address.
  assign SelHPTWAdr = SelHPTW & ~(DTLBWriteM | ITLBWriteF);
  // always block interrupts when using the hardware page table walker.
  assign CPUBusy = StallW & ~SelHPTW;

  // multiplex the outputs to LSU
  if(`XLEN+2-`PA_BITS > 0) begin  // *** replace with XLEN=32
    logic [(`XLEN+2-`PA_BITS)-1:0] zeros;
    assign zeros = '0;
    assign HPTWAdrExt = {zeros, HPTWAdr};
  end else assign HPTWAdrExt = HPTWAdr;
  mux2 #(2) rwmux(MemRWM, HPTWRW, SelHPTW, PreLSURWM);
  mux2 #(3) sizemux(Funct3M, HPTWSize, SelHPTW, LSUFunct3M);
  mux2 #(7) funct7mux(Funct7M, 7'b0, SelHPTW, LSUFunct7M);    
  mux2 #(2) atomicmux(AtomicM, 2'b00, SelHPTW, LSUAtomicM);
  mux2 #(`XLEN+2) lsupadrmux(IEUAdrExtM, HPTWAdrExt, SelHPTWAdr, IHAdrM);
  if(`HPTW_WRITES_SUPPORTED)
    mux2 #(`XLEN) lsuwritedatamux(WriteDataM, PTE, SelHPTW, IMWriteDataM);
  else assign IMWriteDataM = WriteDataM;

endmodule
>>>>>>> 9d30a832
<|MERGE_RESOLUTION|>--- conflicted
+++ resolved
@@ -30,32 +30,6 @@
 
 `include "wally-config.vh"
 
-<<<<<<< HEAD
-module hptw
-  (
-   input logic                 clk, reset,
-   input logic [`XLEN-1:0]     SATP_REGW, // includes SATP.MODE to determine number of levels in page table
-   input logic [`XLEN-1:0]     PCF,  // addresses to translate
-   input logic [`XLEN+1:0]     IEUAdrExtM, // addresses to translate
-   input logic [1:0]           MemRWM, AtomicM,
-   input logic                 FlushW,
-   // system status
-   input logic                 STATUS_MXR, STATUS_SUM, STATUS_MPRV,
-   input logic [1:0]           STATUS_MPP,
-   input logic [1:0]           PrivilegeModeW,
-   (* mark_debug = "true" *) input logic ITLBMissOrDAFaultNoTrapF, DTLBMissOrDAFaultNoTrapM, // TLB Miss
-   input logic [`XLEN-1:0]     HPTWReadPTE, // page table entry from LSU  *** change to ReadDataM
-   input logic                 DCacheStallM, // stall from LSU
-   output logic [`XLEN-1:0]    PTE, // page table entry to TLBs
-   output logic [1:0]          PageType, // page type to TLBs
-   (* mark_debug = "true" *) output logic ITLBWriteF, DTLBWriteM, // write TLB with new entry
-   output logic [`PA_BITS-1:0] HPTWAdr,
-   output logic [1:0]          HPTWRW, // HPTW requesting to write or read memory
-   output logic [2:0]          HPTWSize, // 32 or 64 bit access.
-   output logic IgnoreRequestTLB,
-   output logic SelHPTW,
-   output logic HPTWStall
-=======
 module hptw (
 	input logic                 clk, reset, StallW,
    	input logic [`XLEN-1:0]     SATP_REGW, // includes SATP.MODE to determine number of levels in page table
@@ -73,7 +47,7 @@
    	input logic [6:0]           Funct7M,
    	input logic                 ITLBMissF,
    	input logic                 DTLBMissM,
-	input logic                 TrapM,
+	input logic                 FlushW,
    	input logic                 InstrDAPageFaultF,
    	input logic                 DataDAPageFaultM,
    	output logic [`XLEN-1:0]    PTE, // page table entry to TLBs
@@ -89,7 +63,6 @@
    	output logic SelHPTW,
    	output logic                CPUBusy,
    	output logic HPTWStall
->>>>>>> 9d30a832
 );
 
 	typedef enum logic [3:0] {L0_ADR, L0_RD, 
@@ -116,8 +89,8 @@
   logic [`PA_BITS-1:0]      HPTWReadAdr;
     logic                       SelHPTWAdr;
   logic [`XLEN+1:0]           HPTWAdrExt;
-  logic                       ITLBMissOrDAFaultF, ITLBMissOrDAFaultNoTrapF;
-  logic                       DTLBMissOrDAFaultM, DTLBMissOrDAFaultNoTrapM;
+  logic                       ITLBMissOrDAFaultF;
+  logic                       DTLBMissOrDAFaultM;
   logic [`PA_BITS-1:0]        HPTWAdr;
   logic [1:0]                 HPTWRW;
   logic [2:0]                 HPTWSize; // 32 or 64 bit access.
@@ -128,14 +101,14 @@
 	// Extract bits from CSRs and inputs
 	assign SvMode = SATP_REGW[`XLEN-1:`XLEN-`SVMODE_BITS];
 	assign BasePageTablePPN = SATP_REGW[`PPN_BITS-1:0];
-	assign TLBMiss = (DTLBMissOrDAFaultNoTrapM | ITLBMissOrDAFaultNoTrapF);
+	assign TLBMiss = (DTLBMissOrDAFaultM | ITLBMissOrDAFaultF);
 
 	// Determine which address to translate
 	assign TranslationVAdr = DTLBWalk ? IEUAdrExtM[`XLEN-1:0] : PCF;
 	assign CurrentPPN = PTE[`PPN_BITS+9:10];
 
 	// State flops
-	flopenr #(1) TLBMissMReg(clk, reset, StartWalk, DTLBMissOrDAFaultNoTrapM, DTLBWalk); // when walk begins, record whether it was for DTLB (or record 0 for ITLB)
+	flopenr #(1) TLBMissMReg(clk, reset, StartWalk, DTLBMissOrDAFaultNoFlushW, DTLBWalk); // when walk begins, record whether it was for DTLB (or record 0 for ITLB)
 	assign PRegEn = HPTWRW[1] & ~DCacheStallM;
   
 	flopenr #(`XLEN) PTEReg(clk, reset, PRegEn | UpdatePTE, NextPTE, PTE); // Capture page table entry from data cache
@@ -300,20 +273,10 @@
   assign IgnoreRequestTLB = WalkerState == IDLE & TLBMiss;
   assign SelHPTW = WalkerState != IDLE;
   assign HPTWStall = (WalkerState != IDLE) | (WalkerState == IDLE & TLBMiss);
-<<<<<<< HEAD
-  
-endmodule
-
-// another idea.  We keep gating the control by ~TrapM, but this adds considerable length to the critical path.
-// should we do this differently?  For example TLBMiss is gated by ~TrapM and then drives HPTWStall, which drives LSUStallM, which drives
-// the hazard unit to issue stall and flush controlls. ~TrapM already suppresses these in the hazard unit.
-=======
 
 
   assign ITLBMissOrDAFaultF = ITLBMissF | (`HPTW_WRITES_SUPPORTED & InstrDAPageFaultF);
   assign DTLBMissOrDAFaultM = DTLBMissM | (`HPTW_WRITES_SUPPORTED & DataDAPageFaultM);  
-  assign ITLBMissOrDAFaultNoTrapF = ITLBMissOrDAFaultF & ~TrapM;
-  assign DTLBMissOrDAFaultNoTrapM = DTLBMissOrDAFaultM & ~TrapM;
 
   // HTPW address/data/control muxing
 
@@ -339,4 +302,7 @@
   else assign IMWriteDataM = WriteDataM;
 
 endmodule
->>>>>>> 9d30a832
+
+// another idea.  We keep gating the control by ~FlushW, but this adds considerable length to the critical path.
+// should we do this differently?  For example TLBMiss is gated by ~FlushW and then drives HPTWStall, which drives LSUStallM, which drives
+// the hazard unit to issue stall and flush controlls. ~FlushW already suppresses these in the hazard unit.