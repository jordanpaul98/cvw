///////////////////////////////////////////
// ifu.sv
//
// Written: David_Harris@hmc.edu 9 January 2021
// Modified:
//
// Purpose: Instrunction Fetch Unit
//           PC, branch prediction, instruction cache
// 
// A component of the Wally configurable RISC-V project.
// 
// Copyright (C) 2021 Harvey Mudd College & Oklahoma State University
//
// MIT LICENSE
// Permission is hereby granted, free of charge, to any person obtaining a copy of this 
// software and associated documentation files (the "Software"), to deal in the Software 
// without restriction, including without limitation the rights to use, copy, modify, merge, 
// publish, distribute, sublicense, and/or sell copies of the Software, and to permit persons 
// to whom the Software is furnished to do so, subject to the following conditions:
//
//   The above copyright notice and this permission notice shall be included in all copies or 
//   substantial portions of the Software.
//
//   THE SOFTWARE IS PROVIDED "AS IS", WITHOUT WARRANTY OF ANY KIND, EXPRESS OR IMPLIED, 
//   INCLUDING BUT NOT LIMITED TO THE WARRANTIES OF MERCHANTABILITY, FITNESS FOR A PARTICULAR 
//   PURPOSE AND NONINFRINGEMENT. IN NO EVENT SHALL THE AUTHORS OR COPYRIGHT HOLDERS 
//   BE LIABLE FOR ANY CLAIM, DAMAGES OR OTHER LIABILITY, WHETHER IN AN ACTION OF CONTRACT, 
//   TORT OR OTHERWISE, ARISING FROM, OUT OF OR IN CONNECTION WITH THE SOFTWARE OR THE USE 
//   OR OTHER DEALINGS IN THE SOFTWARE.
////////////////////////////////////////////////////////////////////////////////////////////////

`include "wally-config.vh"

module ifu (
	input logic 				clk, reset,
	input logic 				StallF, StallD, StallE, StallM, 
	input logic 				FlushD, FlushE, FlushM, FlushW, 
	// Bus interface
(* mark_debug = "true" *)	input logic [`XLEN-1:0] 	HRDATA,
(* mark_debug = "true" *)	output logic [`PA_BITS-1:0] IFUHADDR,
(* mark_debug = "true" *)	output logic 				IFUStallF,
(* mark_debug = "true" *) output logic [2:0]  IFUHBURST,
(* mark_debug = "true" *) output logic [1:0]  IFUHTRANS,
(* mark_debug = "true" *) output logic [2:0]  IFUHSIZE,
(* mark_debug = "true" *) output logic  IFUHWRITE,
(* mark_debug = "true" *) input logic   IFUHREADY,
	(* mark_debug = "true" *) output logic [`XLEN-1:0] PCF, 
	// Execute
	output logic [`XLEN-1:0] 	PCLinkE,
	input logic 				PCSrcE, 
	input logic [`XLEN-1:0] 	IEUAdrE,
	output logic [`XLEN-1:0] 	PCE,
	output logic 				BPPredWrongE, 
	// Mem
	input logic 				RetM, TrapM, 
    output logic                CommittedF, 
	input logic [`XLEN-1:0] 	UnalignedPCNextF,
    output logic [`XLEN-1:0]    PCNext2F,
	input logic         	    CSRWriteFenceM,
    input logic                 InvalidateICacheM,
	output logic [31:0] 		InstrD, InstrM, 
	output logic [`XLEN-1:0] 	PCM, 
	// branch predictor
	output logic [4:0] 			InstrClassM,
	output logic 				BPPredDirWrongM,
	output logic 				BTBPredPCWrongM,
	output logic 				RASPredPCWrongM,
	output logic 				BPPredClassNonCFIWrongM,
	// Faults
	input logic 				IllegalBaseInstrFaultD,
	output logic 				InstrPageFaultF,
	output logic 				IllegalIEUInstrFaultD,
	output logic 				InstrMisalignedFaultM,
	// mmu management
	input logic [1:0] 			PrivilegeModeW,
	input logic [`XLEN-1:0] 	PTE,
	input logic [1:0] 			PageType,
	input logic [`XLEN-1:0] 	SATP_REGW,
	input logic 				STATUS_MXR, STATUS_SUM, STATUS_MPRV,
	input logic [1:0] 			STATUS_MPP,
	input logic 				ITLBWriteF, sfencevmaM,
	output logic 				ITLBMissF, InstrDAPageFaultF,
	input 						var logic [7:0] PMPCFG_ARRAY_REGW[`PMP_ENTRIES-1:0],
	input 						var logic [`XLEN-1:0] PMPADDR_ARRAY_REGW[`PMP_ENTRIES-1:0], 
	output logic 				InstrAccessFaultF,
    output logic                ICacheAccess,
    output logic                ICacheMiss
);
  (* mark_debug = "true" *)  logic [`XLEN-1:0]            PCNextF;
  logic                        BranchMisalignedFaultE;
  logic                        IllegalCompInstrD;
  logic [`XLEN-1:0]            PCPlus2or4F, PCLinkD;
  logic [`XLEN-1:2]            PCPlusUpperF;
  logic                        CompressedF;
  logic [31:0]                 InstrRawD, InstrRawF, IROMInstrF, ICacheInstrF;
  logic [31:0]                 FinalInstrRawF;
  logic [1:0]                  IFURWF;
  
  logic [31:0]                 InstrE;
  logic [`XLEN-1:0]            PCD;

  localparam [31:0]            nop = 32'h00000013; // instruction for NOP
  logic [31:0] NextInstrD, NextInstrE;

  logic [`XLEN-1:0] 		   NextValidPCE;
  
(* mark_debug = "true" *)  logic [`PA_BITS-1:0]         PCPF; // used to either truncate or expand PCPF and PCNextF into `PA_BITS width.
  logic [`XLEN+1:0]            PCFExt;

  logic 					   CacheableF;
  logic [`XLEN-1:0]			   PCNextFSpill;
  logic [`XLEN-1:0] 		   PCFSpill;
  logic 					   SelNextSpillF;
  logic 					   ICacheFetchLine;
  logic 					   BusStall;
  logic 					   ICacheStallF, IFUCacheBusStallF;
  logic 					   GatedStallF;
(* mark_debug = "true" *)  logic [31:0] 				   PostSpillInstrRawF;
  // branch predictor signal
  logic [`XLEN-1:0]            PCNext1F, PCNext0F;
  logic                        BusCommittedF, CacheCommittedF;
  logic                        SelIROM;
  
  

  assign PCFExt = {2'b00, PCFSpill};

  /////////////////////////////////////////////////////////////////////////////////////////////
  // Spill Support
  /////////////////////////////////////////////////////////////////////////////////////////////

  if(`C_SUPPORTED) begin : SpillSupport

    spillsupport #(`ICACHE) spillsupport(.clk, .reset, .StallF, .Flush(TrapM), .PCF, .PCPlusUpperF, .PCNextF, .InstrRawF(InstrRawF),
      .InstrDAPageFaultF, .IFUCacheBusStallF, .ITLBMissF, .PCNextFSpill, .PCFSpill,
      .SelNextSpillF, .PostSpillInstrRawF, .CompressedF);
  end else begin : NoSpillSupport
    assign PCNextFSpill = PCNextF;
    assign PCFSpill = PCF;
    assign PostSpillInstrRawF = InstrRawF;
    assign {SelNextSpillF, CompressedF} = 0;
  end

  ////////////////////////////////////////////////////////////////////////////////////////////////
  // Memory management
  ////////////////////////////////////////////////////////////////////////////////////////////////

  if(`ZICSR_SUPPORTED == 1) begin : immu
    ///////////////////////////////////////////
    // sfence.vma causes TLB flushes
    ///////////////////////////////////////////
    // sets ITLBFlush to pulse for one cycle of the sfence.vma instruction
    // In this instr we want to flush the tlb and then do a pagetable walk to update the itlb and continue the program.
    // But we're still in the stalled sfence instruction, so if itlbflushf == sfencevmaM, tlbflush would never drop and 
    // the tlbwrite would never take place after the pagetable walk. by adding in ~StallMQ, we are able to drop itlbflush 
    // after a cycle AND pulse it for another cycle on any further back-to-back sfences. 
    logic StallMQ, TLBFlush;
    flopr #(1) StallMReg(.clk, .reset, .d(StallM), .q(StallMQ));
    assign TLBFlush = sfencevmaM & ~StallMQ;

    mmu #(.TLB_ENTRIES(`ITLB_ENTRIES), .IMMU(1))
    immu(.clk, .reset, .SATP_REGW, .STATUS_MXR, .STATUS_SUM, .STATUS_MPRV, .STATUS_MPP,
         .PrivilegeModeW, .DisableTranslation(1'b0),
         .VAdr(PCFExt),
         .Size(2'b10),
         .PTE(PTE),
         .PageTypeWriteVal(PageType),
         .TLBWrite(ITLBWriteF),
         .TLBFlush,
         .PhysicalAddress(PCPF),
         .TLBMiss(ITLBMissF),
         .Cacheable(CacheableF), .Idempotent(), .AtomicAllowed(), .SelTIM(SelIROM),
         .InstrAccessFaultF, .LoadAccessFaultM(), .StoreAmoAccessFaultM(),
         .InstrPageFaultF, .LoadPageFaultM(), .StoreAmoPageFaultM(),
         .LoadMisalignedFaultM(), .StoreAmoMisalignedFaultM(),
         .DAPageFault(InstrDAPageFaultF),
         .AtomicAccessM(1'b0),.ExecuteAccessF(1'b1), .WriteAccessM(1'b0), .ReadAccessM(1'b0),
         .PMPCFG_ARRAY_REGW, .PMPADDR_ARRAY_REGW);

  end else begin
    assign {ITLBMissF, InstrAccessFaultF, InstrPageFaultF, InstrDAPageFaultF} = '0;
    assign PCPF = PCFExt[`PA_BITS-1:0];
    assign CacheableF = '1;
    assign SelIROM = '0;
  end

  ////////////////////////////////////////////////////////////////////////////////////////////////
  // Memory 
  ////////////////////////////////////////////////////////////////////////////////////////////////
  // CommittedM tells the CPU's privilege unit the current instruction
  // in the memory stage is a memory operaton and that memory operation is either completed
  // or is partially executed. Partially completed memory operations need to prevent an interrupts.
  // There is not a clean way to restore back to a partial executed instruction.  CommiteedM will
  // delay the interrupt until the LSU is in a clean state.
  assign CommittedF = CacheCommittedF | BusCommittedF;

  logic 			   IgnoreRequest;
  assign IgnoreRequest = ITLBMissF | FlushD;

  // The IROM uses untranslated addresses, so it is not compatible with virtual memory.
  if (`IROM_SUPPORTED) begin : irom 
    assign IFURWF = 2'b10;
    irom irom(.clk, .reset, .ce(~GatedStallF | reset), .Adr(PCNextFSpill[`XLEN-1:0]), .ReadData(IROMInstrF));
 
  end else begin
    assign IFURWF = 2'b10;
  end
  if (`BUS) begin : bus
    // **** must fix words per line vs beats per line as in lsu.
    localparam integer   WORDSPERLINE = `ICACHE ? `ICACHE_LINELENINBITS/`XLEN : 1;
    localparam integer   LOGBWPL = `ICACHE ? $clog2(WORDSPERLINE) : 1;
    if(`ICACHE) begin : icache
      localparam integer   LINELEN = `ICACHE ? `ICACHE_LINELENINBITS : `XLEN;
      logic [LINELEN-1:0]  FetchBuffer;
      logic [`PA_BITS-1:0] ICacheBusAdr;
      logic                ICacheBusAck;
      logic [1:0]          CacheBusRW, BusRW, CacheRWF;
      
      //assign BusRW = IFURWF & ~{IgnoreRequest, IgnoreRequest} & ~{CacheableF, CacheableF} & ~{SelIROM, SelIROM};
      assign BusRW = ~ITLBMissF & ~CacheableF & ~SelIROM ? IFURWF : '0;
      assign CacheRWF = ~ITLBMissF & CacheableF & ~SelIROM ? IFURWF : '0;
      cache #(.LINELEN(`ICACHE_LINELENINBITS),
              .NUMLINES(`ICACHE_WAYSIZEINBYTES*8/`ICACHE_LINELENINBITS),
              .NUMWAYS(`ICACHE_NUMWAYS), .LOGBWPL(LOGBWPL), .WORDLEN(32), .MUXINTERVAL(16), .DCACHE(0))
      icache(.clk, .reset, .FlushStage(TrapM), .Stall(GatedStallF),
             .FetchBuffer, .CacheBusAck(ICacheBusAck),
             .CacheBusAdr(ICacheBusAdr), .CacheStall(ICacheStallF), 
             .CacheBusRW,
             .ReadDataWord(ICacheInstrF),
             .SelHPTW('0),
             .CacheMiss(ICacheMiss), .CacheAccess(ICacheAccess),
             .ByteMask('0), .BeatCount('0), .SelBusBeat('0),
             .CacheWriteData('0),
             .CacheRW(CacheRWF), 
             .CacheAtomic('0), .FlushCache('0),
             .NextAdr(PCNextFSpill[11:0]),
             .PAdr(PCPF),
             .CacheCommitted(CacheCommittedF), .InvalidateCache(InvalidateICacheM));
      ahbcacheinterface #(WORDSPERLINE, LINELEN, LOGBWPL, `ICACHE) 
      ahbcacheinterface(.HCLK(clk), .HRESETn(~reset),
            .HRDATA,
            .Flush(TrapM), .CacheBusRW, .HSIZE(IFUHSIZE), .HBURST(IFUHBURST), .HTRANS(IFUHTRANS), .HWSTRB(),
            .Funct3(3'b010), .HADDR(IFUHADDR), .HREADY(IFUHREADY), .HWRITE(IFUHWRITE), .CacheBusAdr(ICacheBusAdr),
            .BeatCount(), .Cacheable(CacheableF), .SelBusBeat(), .WriteDataM('0),
             .CacheBusAck(ICacheBusAck), .HWDATA(), .CacheableOrFlushCacheM(1'b0), .CacheReadDataWordM('0),
            .FetchBuffer, .PAdr(PCPF),
            .BusRW, .Stall(GatedStallF),
            .BusStall, .BusCommitted(BusCommittedF));

      mux3 #(32) UnCachedDataMux(.d0(ICacheInstrF), .d1(FetchBuffer[32-1:0]), .d2(IROMInstrF),
                                 .s({SelIROM, ~CacheableF}), .y(InstrRawF[31:0]));
    end else begin : passthrough
      assign IFUHADDR = PCPF;
      logic CaptureEn;
      logic [31:0]  FetchBuffer;
      logic [1:0] BusRW;
      assign BusRW = ~ITLBMissF & ~SelIROM ? IFURWF : '0;
//      assign BusRW = IFURWF & ~{IgnoreRequest, IgnoreRequest} & ~{SelIROM, SelIROM};
      assign IFUHSIZE = 3'b010;

      ahbinterface #(0) ahbinterface(.HCLK(clk), .Flush(TrapM), .HRESETn(~reset), .HREADY(IFUHREADY), 
        .HRDATA(HRDATA), .HTRANS(IFUHTRANS), .HWRITE(IFUHWRITE), .HWDATA(),
        .HWSTRB(), .BusRW, .ByteMask(), .WriteData('0),
        .Stall(GatedStallF), .BusStall, .BusCommitted(BusCommittedF), .FetchBuffer(FetchBuffer));

      assign CacheCommittedF = '0;
      if(`IROM_SUPPORTED) mux2 #(32) UnCachedDataMux2(FetchBuffer, IROMInstrF, SelIROM, InstrRawF);
      else assign InstrRawF = FetchBuffer;
      assign IFUHBURST = 3'b0;
      assign {ICacheFetchLine, ICacheStallF, FinalInstrRawF} = '0;
      assign {ICacheMiss, ICacheAccess} = '0;
    end
  end else begin : nobus // block: bus
    assign {BusStall, CacheCommittedF} = '0;   
    assign {ICacheStallF, ICacheMiss, ICacheAccess} = '0;
    assign InstrRawF = IROMInstrF;
  end
  
  assign IFUCacheBusStallF = ICacheStallF | BusStall;
  assign IFUStallF = IFUCacheBusStallF | SelNextSpillF;
  assign GatedStallF = StallF & ~SelNextSpillF;
  
  flopenl #(32) AlignedInstrRawDFlop(clk, reset | FlushD, ~StallD, PostSpillInstrRawF, nop, InstrRawD);

  ////////////////////////////////////////////////////////////////////////////////////////////////
  // PCNextF logic
  ////////////////////////////////////////////////////////////////////////////////////////////////

  if(`ZICSR_SUPPORTED | `ZIFENCEI_SUPPORTED)
    mux2 #(`XLEN) pcmux2(.d0(PCNext1F), .d1(NextValidPCE), .s(CSRWriteFenceM),.y(PCNext2F));
  else assign PCNext2F = PCNext1F;
<<<<<<< HEAD

=======
  if(`ZICSR_SUPPORTED) begin
    logic PrivilegedChangePCM;
    assign PrivilegedChangePCM = RetM | TrapM;
    mux2 #(`XLEN) pcmux3(.d0(PCNext2F), .d1(PrivilegedNextPCM), .s(PrivilegedChangePCM), .y(UnalignedPCNextF));
  end else 
    assign UnalignedPCNextF = PCNext2F;
>>>>>>> 07dc11a5
  assign  PCNextF = {UnalignedPCNextF[`XLEN-1:1], 1'b0}; // hart-SPEC p. 21 about 16-bit alignment
  flopenl #(`XLEN) pcreg(clk, reset, ~StallF, PCNextF, `RESET_VECTOR, PCF);

  // pcadder
  // add 2 or 4 to the PC, based on whether the instruction is 16 bits or 32
  assign PCPlusUpperF = PCF[`XLEN-1:2] + 1; // add 4 to PC
  // choose PC+2 or PC+4 based on CompressedF, which arrives later. 
  // Speeds up critical path as compared to selecting adder input based on CompressedF
  // *** consider gating PCPlusUpperF to provide the reset.
/* -----\/----- EXCLUDED -----\/-----
  assign PCPlus2or4F[0] = '0;
  assign PCPlus2or4F[1] = CompressedF ^ PCF[1];
  assign PCPlus2or4F[`XLEN-1:2] = CompressedF & ~PCF[1] ? PCF[`XLEN-1:2] : PCPlusUpperF;
 -----/\----- EXCLUDED -----/\----- */
  
  always_comb
    if(reset) PCPlus2or4F = '0;
    else if (CompressedF) // add 2
      if (PCF[1]) PCPlus2or4F = {PCPlusUpperF, 2'b00}; 
      else        PCPlus2or4F = {PCF[`XLEN-1:2], 2'b10};
    else          PCPlus2or4F = {PCPlusUpperF, PCF[1:0]}; // add 4


  ////////////////////////////////////////////////////////////////////////////////////////////////
  // Branch and Jump Predictor
  ////////////////////////////////////////////////////////////////////////////////////////////////
  if (`BPRED_ENABLED) begin : bpred
    bpred bpred(.clk, .reset,
                .StallF, .StallD, .StallE, .StallM, 
                .FlushD, .FlushE, .FlushM,
                .InstrD, .PCNextF, .PCPlus2or4F, .PCNext1F, .PCE, .PCSrcE, .IEUAdrE, .PCF, .NextValidPCE,
                .PCD, .PCLinkE, .InstrClassM, .BPPredWrongE,
                .BPPredDirWrongM, .BTBPredPCWrongM, .RASPredPCWrongM, .BPPredClassNonCFIWrongM);

  end else begin : bpred
    mux2 #(`XLEN) pcmux1(.d0(PCPlus2or4F), .d1(IEUAdrE), .s(PCSrcE), .y(PCNext1F));    
    assign BPPredWrongE = PCSrcE;
    assign {BPPredDirWrongM, BTBPredPCWrongM, RASPredPCWrongM, BPPredClassNonCFIWrongM} = '0;
    assign PCNext0F = PCPlus2or4F;
    assign NextValidPCE = PCE;
  end      


  ////////////////////////////////////////////////////////////////////////////////////////////////
  // Decode stage pipeline register and compressed instruction decoding.
  ////////////////////////////////////////////////////////////////////////////////////////////////
  // Decode stage pipeline register and logic
  flopenrc #(`XLEN) PCDReg(clk, reset, FlushD, ~StallD, PCF, PCD);
   
  // expand 16-bit compressed instructions to 32 bits
  decompress decomp(.InstrRawD, .InstrD, .IllegalCompInstrD);
  assign IllegalIEUInstrFaultD = IllegalBaseInstrFaultD | IllegalCompInstrD; // illegal if bad 32 or 16-bit instr

  // Misaligned PC logic
  // Instruction address misalignement only from br/jal(r) instructions.
  // instruction address misalignment is generated by the target of control flow instructions, not
  // the fetch itself.
  // xret and Traps both cannot produce instruction misaligned.
  // xret: mepc is an MXLEN-bit read/write register formatted as shown in Figure 3.21. 
  // The low bit of mepc (mepc[0]) is always zero. On implementations that support
  // only IALIGN=32, the two low bits (mepc[1:0]) are always zero.
  // Spec 3.1.14
  // Traps: Can’t happen.  The bottom two bits of MTVEC are ignored so the trap always is to a multiple of 4.  See 3.1.7 of the privileged spec.
  assign BranchMisalignedFaultE = (IEUAdrE[1] & ~`C_SUPPORTED) & PCSrcE;
  flopenr #(1) InstrMisalginedReg(clk, reset, ~StallM, BranchMisalignedFaultE, InstrMisalignedFaultM);

  // Instruction and PC/PCLink pipeline registers
  mux2    #(32)    FlushInstrEMux(InstrD, nop, FlushE, NextInstrD);
  mux2    #(32)    FlushInstrMMux(InstrE, nop, FlushM, NextInstrE);
  flopenr #(32)    InstrEReg(clk, reset, ~StallE, NextInstrD, InstrE);
  flopenr #(32)    InstrMReg(clk, reset, ~StallM, NextInstrE, InstrM);
  flopenr #(`XLEN) PCEReg(clk, reset, ~StallE, PCD, PCE);
  flopenr #(`XLEN) PCMReg(clk, reset, ~StallM, PCE, PCM);
  flopenr #(`XLEN) PCPDReg(clk, reset, ~StallD, PCPlus2or4F, PCLinkD);
  flopenr #(`XLEN) PCPEReg(clk, reset, ~StallE, PCLinkD, PCLinkE);
endmodule<|MERGE_RESOLUTION|>--- conflicted
+++ resolved
@@ -289,16 +289,7 @@
   if(`ZICSR_SUPPORTED | `ZIFENCEI_SUPPORTED)
     mux2 #(`XLEN) pcmux2(.d0(PCNext1F), .d1(NextValidPCE), .s(CSRWriteFenceM),.y(PCNext2F));
   else assign PCNext2F = PCNext1F;
-<<<<<<< HEAD
-
-=======
-  if(`ZICSR_SUPPORTED) begin
-    logic PrivilegedChangePCM;
-    assign PrivilegedChangePCM = RetM | TrapM;
-    mux2 #(`XLEN) pcmux3(.d0(PCNext2F), .d1(PrivilegedNextPCM), .s(PrivilegedChangePCM), .y(UnalignedPCNextF));
-  end else 
-    assign UnalignedPCNextF = PCNext2F;
->>>>>>> 07dc11a5
+
   assign  PCNextF = {UnalignedPCNextF[`XLEN-1:1], 1'b0}; // hart-SPEC p. 21 about 16-bit alignment
   flopenl #(`XLEN) pcreg(clk, reset, ~StallF, PCNextF, `RESET_VECTOR, PCF);
 
