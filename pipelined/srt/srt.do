# srt.do   
#
# David_Harris@hmc.edu 19 October 2021

# Use this wally-pipelined.do file to run this example.
# Either bring up ModelSim and type the following at the "ModelSim>" prompt:
#     do wally-pipelined.do
# or, to run from a shell, type the following at the shell prompt:
#     vsim -do wally-pipelined.do -c
# (omit the "-c" to see the GUI while running from the shell)

onbreak {resume}

# create library
if [file exists work] {
    vdel -all
}
vlib work

<<<<<<< HEAD
vlog +incdir+../config/rv64gc +incdir+../config/shared srt.sv testbench.sv ../src/generic/flop/flop*.sv ../src/generic/mux.sv 
=======
vlog +incdir+../config/rv64gc +incdir+../config/shared srt.sv ../src/generic/flop/flop*.sv ../src/generic/mux.sv ../src/fpu/unpacking.sv
>>>>>>> 3e2e9bc6
vopt +acc work.testbench -o workopt 
vsim workopt

-- display input and output signals as hexidecimal values
do ./srt-waves.do

-- Run the Simulation 
run -all
<|MERGE_RESOLUTION|>--- conflicted
+++ resolved
@@ -1,32 +1,28 @@
-# srt.do   
-#
-# David_Harris@hmc.edu 19 October 2021
-
-# Use this wally-pipelined.do file to run this example.
-# Either bring up ModelSim and type the following at the "ModelSim>" prompt:
-#     do wally-pipelined.do
-# or, to run from a shell, type the following at the shell prompt:
-#     vsim -do wally-pipelined.do -c
-# (omit the "-c" to see the GUI while running from the shell)
-
-onbreak {resume}
-
-# create library
-if [file exists work] {
-    vdel -all
-}
-vlib work
-
-<<<<<<< HEAD
-vlog +incdir+../config/rv64gc +incdir+../config/shared srt.sv testbench.sv ../src/generic/flop/flop*.sv ../src/generic/mux.sv 
-=======
-vlog +incdir+../config/rv64gc +incdir+../config/shared srt.sv ../src/generic/flop/flop*.sv ../src/generic/mux.sv ../src/fpu/unpacking.sv
->>>>>>> 3e2e9bc6
-vopt +acc work.testbench -o workopt 
-vsim workopt
-
--- display input and output signals as hexidecimal values
-do ./srt-waves.do
-
--- Run the Simulation 
-run -all
+# srt.do   
+#
+# David_Harris@hmc.edu 19 October 2021
+
+# Use this wally-pipelined.do file to run this example.
+# Either bring up ModelSim and type the following at the "ModelSim>" prompt:
+#     do wally-pipelined.do
+# or, to run from a shell, type the following at the shell prompt:
+#     vsim -do wally-pipelined.do -c
+# (omit the "-c" to see the GUI while running from the shell)
+
+onbreak {resume}
+
+# create library
+if [file exists work] {
+    vdel -all
+}
+vlib work
+
+vlog +incdir+../config/rv64gc +incdir+../config/shared srt.sv testbench.sv ../src/generic/flop/flop*.sv ../src/generic/mux.sv ../src/fpu/unpacking.sv
+vopt +acc work.testbench -o workopt 
+vsim workopt
+
+-- display input and output signals as hexidecimal values
+do ./srt-waves.do
+
+-- Run the Simulation 
+run -all