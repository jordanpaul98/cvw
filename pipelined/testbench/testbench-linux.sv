--- conflicted
+++ resolved
@@ -49,33 +49,6 @@
 
 
 
-<<<<<<< HEAD
-  logic SDCCLK;
-  logic      SDCCmdIn;
-  logic      SDCCmdOut;
-  logic      SDCCmdOE;
-  logic [3:0] SDCDatIn;
-
-  logic       probe;
-  
-
-  if (NO_IE_MTIME_CHECKPOINT)
-    assign probe = testbench.dut.core.PCM == 64'hffffffff80200c8c
-                   & testbench.dut.core.InstrM != 32'h14021273
-                   & testbench.dut.core.InstrValidM;
-  else assign probe = 0;
-
-  assign GPIOPinsIn = 0;
-  assign UARTSin = 1;
-  wallypipelinedsoc dut(.clk, .reset, .reset_ext,
-                        .HRDATAEXT, .HREADYEXT, .HREADY, .HSELEXT, .HRESPEXT, .HCLK, 
-			.HRESETn, .HADDR, .HWDATA, .HWRITE, .HSIZE, .HBURST, .HPROT, 
-			.HTRANS, .HMASTLOCK, 
-			.TIMECLK('0), .GPIOPinsIn, .GPIOPinsOut, .GPIOPinsEn,
-                        .UARTSin, .UARTSout,
-			.SDCCLK, .SDCCmdIn, .SDCCmdOut, .SDCCmdOE, .SDCDatIn);
-=======
->>>>>>> aa71fe54
 
 
 
@@ -242,6 +215,18 @@
 
 
 
+  ///////////////////////////////////////////////////////////////////////////////
+  /////////////////////////////// Cache Issue ///////////////////////////////////
+  ///////////////////////////////////////////////////////////////////////////////
+  logic       probe;
+  if (NO_IE_MTIME_CHECKPOINT)
+    assign probe = testbench.dut.core.PCM == 64'hffffffff80200c8c
+                   & testbench.dut.core.InstrM != 32'h14021273
+                   & testbench.dut.core.InstrValidM;
+
+
+
+
 
 
 
@@ -374,17 +359,10 @@
   `INIT_CHECKPOINT_VAL(PC,         [`XLEN-1:0]);
   `INIT_CHECKPOINT_VAL(MEDELEG,    [`XLEN-1:0]);
   `INIT_CHECKPOINT_VAL(MIDELEG,    [`XLEN-1:0]);
-<<<<<<< HEAD
   if(!NO_IE_MTIME_CHECKPOINT) begin
     `INIT_CHECKPOINT_VAL(MIE,        [11:0]);
     `INIT_CHECKPOINT_VAL(MIP,        [11:0]);
-    `INIT_CHECKPOINT_VAL(SIE,        [11:0]);
-    `INIT_CHECKPOINT_VAL(SIP,        [11:0]);
-  end
-=======
-  `INIT_CHECKPOINT_VAL(MIE,        [11:0]);
-  `INIT_CHECKPOINT_VAL(MIP,        [11:0]);
->>>>>>> aa71fe54
+    end
   `INIT_CHECKPOINT_VAL(MCAUSE,     [`XLEN-1:0]);
   `INIT_CHECKPOINT_VAL(SCAUSE,     [`XLEN-1:0]);
   `INIT_CHECKPOINT_VAL(MEPC,       [`XLEN-1:0]);
@@ -411,28 +389,18 @@
   `INIT_CHECKPOINT_VAL(UART_LCR,   [7:0]);
   `INIT_CHECKPOINT_VAL(UART_MCR,   [4:0]);
   `INIT_CHECKPOINT_VAL(UART_SCR,   [7:0]);
-<<<<<<< HEAD
-  `INIT_CHECKPOINT_PACKED_ARRAY(PLIC_INT_PRIORITY, [2:0],`PLIC_NUM_SRC,1);
-  `INIT_CHECKPOINT_PACKED_ARRAY(PLIC_INT_ENABLE, [`PLIC_NUM_SRC:1],1,0);
-  `INIT_CHECKPOINT_PACKED_ARRAY(PLIC_THRESHOLD,[ 2:0],1,0);
-=======
   // xSTATUS need to be handled manually because the most upstream signals
   // are made of individual bits, not registers
   `MAKE_CHECKPOINT_INIT_SIGNAL(MSTATUS, [`XLEN-1:0],0,0);
   `MAKE_CHECKPOINT_INIT_SIGNAL(SSTATUS, [`XLEN-1:0],0,0);  
->>>>>>> aa71fe54
 
   // ========== INITIALIZATION ==========
   initial begin
-<<<<<<< HEAD
-    force dut.core.priv.priv.SwIntM = 0;
-    if(!NO_IE_MTIME_CHECKPOINT) force dut.core.priv.priv.TimerIntM = 0;
-    force dut.core.priv.priv.MExtIntM = 0;    
-=======
-    force `MEIP = 0;
-    force `SEIP = 0;
-    force `MTIP = 0;
->>>>>>> aa71fe54
+    if(!NO_IE_MTIME_CHECKPOINT) begin
+      force `MEIP = 0;
+      force `SEIP = 0;
+      force `MTIP = 0;
+    end
     $sformat(testvectorDir,"%s/linux-testvectors/",RISCV_DIR);
     $sformat(linuxImageDir,"%s/buildroot/output/images/",RISCV_DIR);
     if (CHECKPOINT!=0)
@@ -608,52 +576,6 @@
     `SCAN_NEW_INSTR_FROM_TRACE(E)
     `SCAN_NEW_INSTR_FROM_TRACE(M)
   end
-<<<<<<< HEAD
-  
-  // MIP spoofing
-  always @(posedge clk) begin
-    #1;
-    if(CheckMIPFutureE) CheckMIPFutureE <= 0;
-    CheckMIPFutureM <= CheckMIPFutureE;
-    if(CheckMIPFutureM) begin
-      // $display("%tns: ExpectedPCM %x",$time,ExpectedPCM);
-      // $display("%tns: ExpectedPCE %x",$time,ExpectedPCE);
-      // $display("%tns: ExpectedPCW %x",$time,ExpectedPCW);
-      // *** this is probably not right anymore since either MIP or SIP can be forced.
-      if((ExpectedPCE != MepcExpected) & ((MepcExpected - ExpectedPCE) * (MepcExpected - ExpectedPCE) <= 200) | ~dut.core.ieu.c.InstrValidM) begin
-        RequestDelayedMIP <= 1;
-        $display("%tns: Requesting Delayed MIP. Current MEPC value is %x",$time,MepcExpected);
-      end else begin // update MIP immediately
-        $display("%tns: Updating MIP to %x",$time,NextMIPexpected);
-        MIPexpected = NextMIPexpected;
-        //force dut.core.priv.priv.csr.csri.MIP_REGW = MIPexpected;
-        //force dut.core.priv.priv.csr.csri.SIP_REGW = MIPexpected;
-        if(!NO_IE_MTIME_CHECKPOINT) 
-          force dut.core.priv.priv.csr.csri.IP_REGW = MIPexpected;
-      end
-      // $display("%tn: ExpectedCSRArrayM = %p",$time,ExpectedCSRArrayM);
-      // $display("%tn: ExpectedCSRArrayValueM = %p",$time,ExpectedCSRArrayValueM);
-      // $display("%tn: ExpectedTokens = %p",$time,ExpectedTokensM);
-      // $display("%tn: MepcExpected = %x",$time,MepcExpected);
-      // $display("%tn: ExpectedPCE = %x",$time,ExpectedPCE);
-      // $display("%tns: Difference/multiplication thing: %x",$time,(MepcExpected - ExpectedPCE) * (MepcExpected - ExpectedPCE));
-      // $display("%tn: ExpectedCSRArrayM[NumCSRM] %x",$time,ExpectedCSRArrayM[NumCSRM]);
-      // $display("%tn: ExpectedCSRArrayValueM[NumCSRM] %x",$time,ExpectedCSRArrayValueM[NumCSRM]);
-    end
-    if(RequestDelayedMIP & checkInstrM) begin
-      $display("%tns: Executing Delayed MIP. Current MEPC value is %x",$time,dut.core.priv.priv.csr.csrm.MEPC_REGW);
-      $display("%tns: Updating MIP to %x",$time,NextMIPexpected);
-      MIPexpected = NextMIPexpected;
-      //force dut.core.priv.priv.csr.csri.MIP_REGW = MIPexpected;
-      //force dut.core.priv.priv.csr.csri.SIP_REGW = MIPexpected;
-      if(!NO_IE_MTIME_CHECKPOINT)
-        force dut.core.priv.priv.csr.csri.IP_REGW = MIPexpected;
-      $display("%tns: Finished Executing Delayed MIP. Current MEPC value is %x",$time,dut.core.priv.priv.csr.csrm.MEPC_REGW);
-      RequestDelayedMIP = 0;
-    end
-  end
-=======
->>>>>>> aa71fe54
 
   // step 1: register expected state into the write back stage.
   always @(posedge clk) begin
@@ -774,12 +696,14 @@
             "stval":   `checkCSR(`CSR_BASE.csrs.csrs.STVAL_REGW)
             "mip": begin
                        `checkCSR(`CSR_BASE.csrm.MIP_REGW)
-                       if ((ExpectedCSRArrayValueW[NumCSRPostWIndex] & 1<<11) == 0)
+                       if(!NO_IE_MTIME_CHECKPOINT) begin
+                         if ((ExpectedCSRArrayValueW[NumCSRPostWIndex] & 1<<11) == 0)
                            force `MEIP = 0;
-                       if ((ExpectedCSRArrayValueW[NumCSRPostWIndex] & 1<<09) == 0)
+                         if ((ExpectedCSRArrayValueW[NumCSRPostWIndex] & 1<<09) == 0)
                            force `SEIP = 0;
-                       if ((ExpectedCSRArrayValueW[NumCSRPostWIndex] & 1<<07) == 0)
+                         if ((ExpectedCSRArrayValueW[NumCSRPostWIndex] & 1<<07) == 0)
                            force `MTIP = 0;
+                       end
                    end
           endcase
         end
@@ -798,13 +722,15 @@
     #1
     if(checkInstrM) begin
       if((interruptInstrCount+1) == AttemptedInstructionCount) begin
-        case (interruptCauseVal)
+        if(!NO_IE_MTIME_CHECKPOINT) begin
+          case (interruptCauseVal)
             11: force `MEIP = 1;
             09: force `SEIP = 1;
             07: force `MTIP = 1;
             default: $display("Unsupported interrupt in interrupts.txt. cause = %0d",interruptCauseVal);
-        endcase
-        $display("Forcing interrupt.");
+          endcase
+          $display("Forcing interrupt.");
+        end
         `SCAN_NEW_INTERRUPT
         garbageInt = $fgets(garbageString,traceFileE);
         garbageInt = $fgets(garbageString,traceFileM);
